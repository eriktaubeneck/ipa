#!/usr/bin/env bash
# This is a pre-commit hook that validates code formatting.
#
# Install this by running the script with an argument of "install",
# which installs a symlink to .git/hooks/precommit:
# $ ln -s ../../hooks/pre-commit .git/hooks/pre-commit

root="$(git rev-parse --show-toplevel 2>/dev/null)"

set -e

# Some sanity checking.
hash cargo
[[ -n "$root" ]]

# Installation.
if [[ "$1" == "install" ]]; then
    hook="$root"/.git/hooks/pre-commit
    if [[ ! -e "$hook" ]]; then
        ln -s ../../pre-commit "$hook"
        echo "Installed git pre-commit hook at $hook"
    else
        echo "Hook already installed"
    fi
    exit
fi

save_merge_files() {
    # Move MERGE_[HEAD|MODE|MSG] files to the root directory, and let `git stash push` save them.
    for f in "$root"/.git/MERGE_*; do
	if [[ -e "$f" ]]; then
            t=$(basename $f)
            mv -f "$f" "$t"
	fi
    done
}

restore_merge_files() {
    # Moves MERGE files restored by `git stash pop` back into .git/ directory.
    for f in MERGE_*; do
	if [[ -e "$f" ]]; then
	    if [[ -e "${root}/.git/${f}" ]]; then
		echo "Failed to restore ${f}. File already exists" 1>&2
	    else
		mv -f "$f" "${root}/.git/${f}"
	    fi
	fi
    done
}

# Check formatting.
stashfile=$(mktemp .pre-commit.stashXXXXXX)
trap 'set +e;git stash pop -q; rm -f "$stashfile"; restore_merge_files' EXIT
save_merge_files
git stash push -k -u -q -m "pre-commit stash"
if ! errors=($(cargo fmt -- --check --config imports_granularity=Crate -l)); then
    echo "Formatting errors found."
    echo "Run \`cargo fmt -- --config imports_granularity=Crate\` to fix the following files:"
    for err in "${errors[@]}"; do
        echo "  $err"
    done
    exit 1
fi

check() {
    msg="$1"
    shift
    if "$@"; then
        echo "$msg: OK"
    else
        res=$?
        echo "-----------------------"
        echo "$msg: FAILED ($res)"
        echo "  ${@@Q}"
        exit $res
    fi
}

check "Benchmark compilation" \
    cargo build --benches --features "enable-benches"
<<<<<<< HEAD

check "Clippy checks" \
    cargo clippy --tests -- -D warnings

check "Clippy concurrency checks" \
    cargo clippy --tests --features shuttle -- -D warnings

check "Tests" \
    cargo test
=======

check "Clippy checks" \
    cargo clippy --tests -- -D warnings

check "Clippy concurrency checks" \
    cargo clippy --tests --features shuttle -- -D warnings

check "Tests" \
    cargo test

check "Web tests" \
    cargo test --no-default-features --features "web-app real-world-infra"
>>>>>>> 00f6af26

check "Concurrency tests" \
    cargo test --release --features shuttle

check "IPA benchmark" \
    cargo bench --bench oneshot_ipa --no-default-features --features="enable-benches" -- -n 62

check "Sort benchmark" \
    cargo bench --bench oneshot_sort --no-default-features --features="enable-benches"<|MERGE_RESOLUTION|>--- conflicted
+++ resolved
@@ -78,17 +78,6 @@
 
 check "Benchmark compilation" \
     cargo build --benches --features "enable-benches"
-<<<<<<< HEAD
-
-check "Clippy checks" \
-    cargo clippy --tests -- -D warnings
-
-check "Clippy concurrency checks" \
-    cargo clippy --tests --features shuttle -- -D warnings
-
-check "Tests" \
-    cargo test
-=======
 
 check "Clippy checks" \
     cargo clippy --tests -- -D warnings
@@ -101,7 +90,6 @@
 
 check "Web tests" \
     cargo test --no-default-features --features "web-app real-world-infra"
->>>>>>> 00f6af26
 
 check "Concurrency tests" \
     cargo test --release --features shuttle
