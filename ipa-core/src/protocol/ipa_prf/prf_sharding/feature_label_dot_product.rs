--- conflicted
+++ resolved
@@ -14,16 +14,11 @@
         basics::{SecureMul, ShareKnownValue},
         boolean::{and::bool_and, or::or},
         context::{Context, UpgradedSemiHonestContext},
-<<<<<<< HEAD
         ipa_prf::{
             aggregation::aggregate_values,
             prf_sharding::step::{FeatureLabelDotProductStep as Step, UserNthRowStep},
         },
-        RecordId,
-=======
-        ipa_prf::aggregation::aggregate_values,
         BooleanProtocols, RecordId,
->>>>>>> 498e4ecd
     },
     secret_sharing::{
         replicated::{semi_honest::AdditiveShare as Replicated, ReplicatedSecretSharing},
@@ -131,30 +126,6 @@
     }
 }
 
-<<<<<<< HEAD
-=======
-#[derive(Step)]
-pub enum UserNthRowStep {
-    #[dynamic(64)]
-    Row(usize),
-}
-
-impl From<usize> for UserNthRowStep {
-    fn from(v: usize) -> Self {
-        Self::Row(v)
-    }
-}
-
-#[derive(Step)]
-pub(crate) enum Step {
-    BinaryValidator,
-    EverEncounteredTriggerEvent,
-    DidSourceReceiveAttribution,
-    ComputeSaturatingSum,
-    IsAttributedSourceAndPrevRowNotSaturated,
-}
-
->>>>>>> 498e4ecd
 fn set_up_contexts<C>(root_ctx: &C, users_having_n_records: &[usize]) -> Vec<C>
 where
     C: Context,
