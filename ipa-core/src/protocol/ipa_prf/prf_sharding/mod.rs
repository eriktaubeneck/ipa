use std::{
    convert::Infallible,
    iter::zip,
    num::NonZeroU32,
    ops::{Not, Range},
};

use futures::{
    future::{try_join, try_join3},
    stream::{self, unfold},
    FutureExt, Stream, StreamExt,
};

use crate::{
    error::{Error, LengthError},
    ff::{
        boolean::Boolean,
        boolean_array::{BA32, BA7},
        ArrayAccess, CustomArray, Expand, Field, U128Conversions,
    },
    helpers::{repeat_n, stream::TryFlattenItersExt},
    protocol::{
        basics::{select, BooleanArrayMul, BooleanProtocols, SecureMul, ShareKnownValue},
        boolean::or::or,
        context::{
            Context, SemiHonestContext, UpgradableContext, UpgradedSemiHonestContext, Validator,
        },
        ipa_prf::{
            aggregation::aggregate_contributions,
            boolean_ops::{
                addition_sequential::integer_add,
                comparison_and_subtraction_sequential::{compare_gt, integer_sub},
                expand_shared_array_in_place,
            },
            prf_sharding::step::{
                AttributionPerRowStep as PerRowStep, AttributionStep as Step,
                AttributionWindowStep as WindowStep, AttributionZeroTriggerStep as ZeroStep,
                UserNthRowStep,
            },
            AGG_CHUNK,
        },
        step::{BitStep, EightBitStep, ThirtyTwoBitStep},
        RecordId,
    },
    secret_sharing::{
        replicated::{semi_honest::AdditiveShare as Replicated, ReplicatedSecretSharing},
        BitDecomposed, FieldSimd, SharedValue, TransposeFrom,
    },
    seq_join::{seq_join, SeqJoin},
    sharding::NotSharded,
};

pub mod feature_label_dot_product;
pub(crate) mod step;

#[derive(Debug)]
pub struct PrfShardedIpaInputRow<BK: SharedValue, TV: SharedValue, TS: SharedValue> {
    pub prf_of_match_key: u64,
    pub is_trigger_bit: Replicated<Boolean>,
    pub breakdown_key: Replicated<BK>,
    pub trigger_value: Replicated<TV>,
    pub timestamp: Replicated<TS>,
    pub sort_key: Replicated<BA32>,
}

impl<BK: SharedValue, TS, TV: SharedValue> PrfShardedIpaInputRow<BK, TV, TS>
where
    TS: SharedValue + ArrayAccess<Output = Boolean> + Expand<Input = Boolean>,
{
    /// This function defines the sort key.
    /// The order of sorting is `timestamp`, `is_trigger_bit`, `counter`.
    /// We sort by `is_trigger_bit` to ensure source events come before trigger in case there
    /// is a tie in timestamp
    /// Counter is added to ensure each sorting key is unique to avoid privacy leakage
    /// NOTE: the sort key will be interpreted in Little endian format, so the order in
    /// which things are appended is important.
    /// We still need to add epoch which will be added later
    pub fn compute_sort_key(&mut self, counter: u64) {
        expand_shared_array_in_place(
            &mut self.sort_key,
            &Replicated::new(BA7::truncate_from(counter), BA7::truncate_from(counter)),
            0,
        );
        let mut offset = BA7::BITS as usize;

        self.sort_key.set(offset, self.is_trigger_bit.clone());

        offset += 1;
        expand_shared_array_in_place(&mut self.sort_key, &self.timestamp, offset);
        // TODO(richaj): add epoch to sort key computation
    }
}

impl<BK: SharedValue, TS: SharedValue, TV: SharedValue> GroupingKey
    for PrfShardedIpaInputRow<BK, TV, TS>
{
    fn get_grouping_key(&self) -> u64 {
        self.prf_of_match_key
    }
}

struct InputsRequiredFromPrevRow<BK: SharedValue, TV: SharedValue, TS: SharedValue> {
    ever_encountered_a_source_event: Replicated<Boolean>,
    attributed_breakdown_key_bits: Replicated<BK>,
    saturating_sum: BitDecomposed<Replicated<Boolean>>,
    is_saturated: Replicated<Boolean>,
    difference_to_cap: Replicated<TV>,
    source_event_timestamp: Replicated<TS>,
}

impl<BK, TV, TS> InputsRequiredFromPrevRow<BK, TV, TS>
where
    BK: SharedValue + U128Conversions + CustomArray<Element = Boolean>,
    TV: SharedValue + U128Conversions + CustomArray<Element = Boolean>,
    TS: SharedValue + U128Conversions + CustomArray<Element = Boolean>,
{
    ///
    /// This function contains the main logic for the per-user attribution circuit.
    /// Multiple rows of data about a single user are processed in-order from oldest to newest.
    ///
    /// Summary:
    /// - Last touch attribution
    ///     - Every trigger event which is preceded by a source event is attributed
    ///     - Trigger events are attributed to the `breakdown_key` of the most recent preceding source event
    /// - Per user capping
    ///     - A cumulative sum of "Attributed Trigger Value" is maintained
    ///     - Bitwise addition is used, and a single bit indicates if the sum is "saturated"
    ///     - The only available values for "cap" are powers of 2 (i.e. 1, 2, 4, 8, 16, 32, ...)
    ///     - Prior to the cumulative sum reaching saturation, attributed trigger values are passed along
    ///     - The row which puts the cumulative sum over the cap is "capped" to the delta between the cumulative sum of the last row and the cap
    ///     - All subsequent rows contribute zero
    /// - Outputs
    ///     - If a user has `N` input rows, they will generate `N-1` output rows. (The first row cannot possibly contribute any value to the output)
    ///     - Each output row has two main values:
    ///         - `capped_attributed_trigger_value` - the value to contribute to the output (bitwise secret-shared),
    ///         - `attributed_breakdown_key` - the breakdown to which this contribution applies (bitwise secret-shared),
    ///     - Additional output:
    ///         - `did_trigger_get_attributed` - a secret-shared bit indicating if this row corresponds to a trigger event
    ///           which was attributed. Might be able to reveal this (after a shuffle and the addition of dummies) to minimize
    ///           the amount of processing work that must be done in the Aggregation stage.
    pub async fn compute_row_with_previous<'a>(
        &mut self,
        ctx: UpgradedSemiHonestContext<'a, NotSharded, Boolean>,
        record_id: RecordId,
        input_row: &PrfShardedIpaInputRow<BK, TV, TS>,
        attribution_window_seconds: Option<NonZeroU32>,
    ) -> Result<AttributionOutputs<Replicated<BK>, Replicated<TV>>, Error>
    where
        Replicated<BK>: BooleanArrayMul<UpgradedSemiHonestContext<'a, NotSharded, Boolean>>,
        Replicated<TS>: BooleanArrayMul<UpgradedSemiHonestContext<'a, NotSharded, Boolean>>,
        Replicated<TV>: BooleanArrayMul<UpgradedSemiHonestContext<'a, NotSharded, Boolean>>,
    {
        let is_source_event = input_row.is_trigger_bit.clone().not();

        let (
            ever_encountered_a_source_event,
            attributed_breakdown_key_bits,
            source_event_timestamp,
        ) = try_join3(
            or(
                ctx.narrow(&PerRowStep::EverEncounteredSourceEvent),
                record_id,
                &is_source_event,
                &self.ever_encountered_a_source_event,
            ),
            breakdown_key_of_most_recent_source_event(
                ctx.narrow(&PerRowStep::AttributedBreakdownKey),
                record_id,
                &input_row.is_trigger_bit,
                &self.attributed_breakdown_key_bits,
                &input_row.breakdown_key,
            ),
            timestamp_of_most_recent_source_event(
                ctx.narrow(&PerRowStep::SourceEventTimestamp),
                record_id,
                attribution_window_seconds,
                &input_row.is_trigger_bit,
                &self.source_event_timestamp,
                &input_row.timestamp,
            ),
        )
        .await?;

        let attributed_trigger_value = zero_out_trigger_value_unless_attributed(
            ctx.narrow(&PerRowStep::AttributedTriggerValue),
            record_id,
            &input_row.is_trigger_bit,
            &ever_encountered_a_source_event,
            &input_row.trigger_value,
            attribution_window_seconds,
            &input_row.timestamp,
            &source_event_timestamp,
        )
        .await?;

<<<<<<< HEAD
        let (updated_sum, overflow_bit) = integer_add(
            ctx.narrow(&PerRowStep::ComputeSaturatingSum),
=======
        assert!(
            TV::BITS <= EightBitStep::max_bit_depth(),
            "EightBitStep not large enough to accomodate this sum"
        );
        let (updated_sum, overflow_bit) = integer_add::<_, EightBitStep, 1>(
            ctx.narrow(&Step::ComputeSaturatingSum),
>>>>>>> 908c68ee
            record_id,
            &self.saturating_sum,
            &attributed_trigger_value.to_bits(),
        )
        .await?;

        assert!(
            TV::BITS <= EightBitStep::max_bit_depth(),
            "EightBitStep not large enough to accomodate this subtraction"
        );
        let (overflow_bit_and_prev_row_not_saturated, difference_to_cap) = try_join(
            overflow_bit.multiply(
                &self.is_saturated.clone().not(),
                ctx.narrow(&PerRowStep::IsSaturatedAndPrevRowNotSaturated),
                record_id,
            ),
            // It is okay that we are calling `integer_sub` with length(y) > length(x) here.
            // `difference_to_cap` only needs to be accurate in the case where the next row will
            // overflow. When that is the case, `updated_sum` must be within `2^TV::BITS` of the
            // cap, and a `TV::BITS` subtraction of the `TV::BITS` least significant bits of
            // `updated_sum` from zero will correctly compute the difference to the cap.
<<<<<<< HEAD
            integer_sub(
                ctx.narrow(&PerRowStep::ComputeDifferenceToCap),
=======
            integer_sub::<_, EightBitStep>(
                ctx.narrow(&Step::ComputeDifferenceToCap),
>>>>>>> 908c68ee
                record_id,
                &BitDecomposed::new(repeat_n(
                    Replicated::ZERO,
                    usize::try_from(TV::BITS).unwrap(),
                )),
                &updated_sum,
            )
            .map(|res| res.map(BitDecomposed::collect_bits)),
        )
        .await?;

        // Tricky way of expressing an `OR` condition, but with no additional multiplications:
        //   Logically: "Did this row just become saturated OR was the previous row already saturated"
        //   This works because these conditions cannot both be true
        let is_saturated = &self.is_saturated + &overflow_bit_and_prev_row_not_saturated;

        let capped_attributed_trigger_value = compute_capped_trigger_value(
            ctx,
            record_id,
            &is_saturated,
            &overflow_bit_and_prev_row_not_saturated,
            &self.difference_to_cap,
            &attributed_trigger_value,
        )
        .await?;

        self.ever_encountered_a_source_event = ever_encountered_a_source_event;
        self.attributed_breakdown_key_bits = attributed_breakdown_key_bits.clone();
        self.saturating_sum = updated_sum;
        self.is_saturated = is_saturated;
        self.difference_to_cap = difference_to_cap;
        self.source_event_timestamp = source_event_timestamp;

        let outputs_for_aggregation = AttributionOutputs {
            attributed_breakdown_key_bits,
            capped_attributed_trigger_value,
        };
        Ok(outputs_for_aggregation)
    }
}

/// Container for a record output from the attribution stage.
///
/// Attribution output consists of a series of pairs of an attributed trigger value and the
/// breakdown to which that trigger value should be credited.
///
/// The `aggregation` module also uses this type to hold chunks of attribution output records by
/// specifying vectorized types for `BK` and `TV`.
#[derive(Clone, Debug)]
pub struct AttributionOutputs<BK, TV> {
    pub attributed_breakdown_key_bits: BK,
    pub capped_attributed_trigger_value: TV,
}

pub trait GroupingKey {
    fn get_grouping_key(&self) -> u64;
}

#[tracing::instrument(name = "histograms_ranges_sortkeys", skip_all)]
/// This function does following computations per user
/// 1. Compute histogram of users with row counts
/// 2. Compute range of rows for each user in the input vector
/// 3. Compute the sort key for the input rows which is used later for sorting
pub fn histograms_ranges_sortkeys<BK, TV, TS>(
    input: &mut [PrfShardedIpaInputRow<BK, TV, TS>],
) -> (Vec<usize>, Vec<Range<usize>>)
where
    BK: SharedValue,
    TV: SharedValue,
    TS: SharedValue + ArrayAccess<Output = Boolean> + Expand<Input = Boolean>,
{
    let mut histogram = vec![];
    let mut last_prf = 0;
    let mut cur_count = 0;
    let mut start = 0;
    let mut ranges = vec![];
    for (idx, row) in input.iter_mut().enumerate() {
        if idx != 0 && row.get_grouping_key() == last_prf {
            cur_count += 1;
        } else {
            if idx > 0 {
                ranges.push(start..idx);
            }
            start = idx;
            cur_count = 0;
            last_prf = row.get_grouping_key();
        }

        row.compute_sort_key(cur_count.try_into().unwrap());
        if histogram.len() <= cur_count {
            histogram.push(0);
        }
        histogram[cur_count] += 1;
    }
    ranges.push(start..input.len());
    (histogram, ranges)
}

fn set_up_contexts<C>(root_ctx: &C, histogram: &[usize]) -> Vec<C>
where
    C: Context,
{
    let mut context_per_row_depth = Vec::with_capacity(histogram.len());
    for (row_number, num_users_having_that_row_number) in histogram.iter().enumerate() {
        if row_number == 0 {
            // no multiplications needed for each user's row 0. No context needed
        } else {
            let ctx_for_row_number = root_ctx
                .narrow(&UserNthRowStep::from(row_number))
                .set_total_records(*num_users_having_that_row_number);
            context_per_row_depth.push(ctx_for_row_number);
        }
    }
    context_per_row_depth
}

///
/// Takes an input stream of `PrfShardedIpaInputRecordRow` which is assumed to have all records with a given PRF adjacent
/// and converts it into a stream of vectors of `PrfShardedIpaInputRecordRow` having the same PRF.
///
/// Filters out any users that only have a single row, since they will produce no attributed conversions.
///
fn chunk_rows_by_user<IS, BK, TV, TS>(
    input_stream: IS,
    first_row: PrfShardedIpaInputRow<BK, TV, TS>,
) -> impl Stream<Item = Vec<PrfShardedIpaInputRow<BK, TV, TS>>>
where
    BK: SharedValue,
    TV: SharedValue,
    TS: SharedValue,
    IS: Stream<Item = PrfShardedIpaInputRow<BK, TV, TS>> + Unpin,
{
    unfold(Some((input_stream, first_row)), |state| async move {
        let (mut s, last_row) = state?;
        let mut last_row_prf = last_row.prf_of_match_key;
        let mut current_chunk = vec![last_row];
        while let Some(row) = s.next().await {
            if row.prf_of_match_key == last_row_prf {
                current_chunk.push(row);
            } else if current_chunk.len() > 1 {
                return Some((current_chunk, Some((s, row))));
            } else {
                last_row_prf = row.prf_of_match_key;
                current_chunk = vec![row];
            }
        }
        Some((current_chunk, None))
    })
}

/// Sub-protocol of the PRF-sharded IPA Protocol
///
/// After the computation of the per-user PRF, addition of dummy records and shuffling,
/// the PRF column can be revealed. After that, all of the records corresponding to a single
/// device can be processed together.
///
/// This circuit expects to receive records from multiple users,
/// but with all of the records from a given user adjacent to one another, and in time order.
///
/// This circuit will compute attribution, and per-user capping.
///
/// The output of this circuit is the input to the next stage: Aggregation.
///
/// # Errors
/// Propagates errors from multiplications
/// # Panics
/// Propagates errors from multiplications
#[tracing::instrument(name = "attribute_cap_aggregate", skip_all)]
pub async fn attribute_cap_aggregate<'ctx, BK, TV, HV, TS, const SS_BITS: usize, const B: usize>(
    sh_ctx: SemiHonestContext<'ctx>,
    input_rows: Vec<PrfShardedIpaInputRow<BK, TV, TS>>,
    attribution_window_seconds: Option<NonZeroU32>,
    histogram: &[usize],
) -> Result<Vec<Replicated<HV>>, Error>
where
    BK: SharedValue + U128Conversions + CustomArray<Element = Boolean>,
    TV: SharedValue + U128Conversions + CustomArray<Element = Boolean>,
    HV: SharedValue + U128Conversions + CustomArray<Element = Boolean>,
    TS: SharedValue + U128Conversions + CustomArray<Element = Boolean>,
    Boolean: FieldSimd<B>,
    Replicated<Boolean, B>:
        BooleanProtocols<UpgradedSemiHonestContext<'ctx, NotSharded, Boolean>, B>,
    for<'a> Replicated<BK>: BooleanArrayMul<UpgradedSemiHonestContext<'a, NotSharded, Boolean>>,
    for<'a> Replicated<TS>: BooleanArrayMul<UpgradedSemiHonestContext<'a, NotSharded, Boolean>>,
    for<'a> Replicated<TV>: BooleanArrayMul<UpgradedSemiHonestContext<'a, NotSharded, Boolean>>,
    BitDecomposed<Replicated<Boolean, AGG_CHUNK>>:
        for<'a> TransposeFrom<&'a Vec<Replicated<BK>>, Error = LengthError>,
    BitDecomposed<Replicated<Boolean, AGG_CHUNK>>:
        for<'a> TransposeFrom<&'a Vec<Replicated<TV>>, Error = LengthError>,
    Vec<BitDecomposed<Replicated<Boolean, B>>>: for<'a> TransposeFrom<
        &'a [BitDecomposed<Replicated<Boolean, AGG_CHUNK>>],
        Error = Infallible,
    >,
    Vec<Replicated<HV>>:
        for<'a> TransposeFrom<&'a BitDecomposed<Replicated<Boolean, B>>, Error = LengthError>,
{
    // Get the validator and context to use for Boolean multiplication operations
    let binary_validator = sh_ctx.narrow(&Step::BinaryValidator).validator::<Boolean>();
    let binary_m_ctx = binary_validator.context();

    // Tricky hacks to work around the limitations of our current infrastructure
    let num_outputs = input_rows.len() - histogram[0];
    let ctx_for_row_number = set_up_contexts(&binary_m_ctx, histogram);

    // Chunk the incoming stream of records into stream of vectors of records with the same PRF
    let mut input_stream = stream::iter(input_rows);
    let Some(first_row) = input_stream.next().await else {
        return Ok(vec![]);
    };
    let rows_chunked_by_user = chunk_rows_by_user(input_stream, first_row);

    let mut collected = rows_chunked_by_user.collect::<Vec<_>>().await;
    collected.sort_by(|a, b| std::cmp::Ord::cmp(&b.len(), &a.len()));

    let chunked_user_results =
        collected
            .into_iter()
            .enumerate()
            .map(|(record_id, rows_for_user)| {
                let num_user_rows = rows_for_user.len();
                let contexts = ctx_for_row_number[..num_user_rows - 1].to_owned();

                evaluate_per_user_attribution_circuit::<BK, TV, TS, SS_BITS>(
                    contexts,
                    RecordId::from(record_id),
                    rows_for_user,
                    attribution_window_seconds,
                )
            });

    // Execute all of the async futures (sequentially), and flatten the result
    let flattened_user_results: Vec<_> =
        seq_join(sh_ctx.active_work(), stream::iter(chunked_user_results))
            .try_flatten_iters()
            .collect()
            .await;

    let attribution_validator = sh_ctx.narrow(&Step::Aggregate).validator::<Boolean>();
    let ctx = attribution_validator.context();
    aggregate_contributions::<_, _, _, HV, B, AGG_CHUNK>(
        ctx,
        stream::iter(flattened_user_results),
        num_outputs,
    )
    .await
}

async fn evaluate_per_user_attribution_circuit<BK, TV, TS, const SS_BITS: usize>(
    ctx_for_row_number: Vec<UpgradedSemiHonestContext<'_, NotSharded, Boolean>>,
    record_id: RecordId,
    rows_for_user: Vec<PrfShardedIpaInputRow<BK, TV, TS>>,
    attribution_window_seconds: Option<NonZeroU32>,
) -> Result<Vec<AttributionOutputs<Replicated<BK>, Replicated<TV>>>, Error>
where
    BK: SharedValue + U128Conversions + CustomArray<Element = Boolean>,
    TV: SharedValue + U128Conversions + CustomArray<Element = Boolean>,
    TS: SharedValue + U128Conversions + CustomArray<Element = Boolean>,
    for<'a> Replicated<BK>: BooleanArrayMul<UpgradedSemiHonestContext<'a, NotSharded, Boolean>>,
    for<'a> Replicated<TS>: BooleanArrayMul<UpgradedSemiHonestContext<'a, NotSharded, Boolean>>,
    for<'a> Replicated<TV>: BooleanArrayMul<UpgradedSemiHonestContext<'a, NotSharded, Boolean>>,
{
    assert!(!rows_for_user.is_empty());
    if rows_for_user.len() == 1 {
        return Ok(Vec::new());
    }
    let first_row = &rows_for_user[0];
    let mut prev_row_inputs =
        initialize_new_device_attribution_variables::<BK, TV, TS, SS_BITS>(first_row);

    let mut output = Vec::with_capacity(rows_for_user.len() - 1);
    for (row, ctx) in zip(rows_for_user.iter().skip(1), ctx_for_row_number.into_iter()) {
        let capped_attribution_outputs = prev_row_inputs
            .compute_row_with_previous(ctx, record_id, row, attribution_window_seconds)
            .await?;

        output.push(capped_attribution_outputs);
    }
    Ok(output)
}

///
/// Upon encountering the first row of data from a new user (as distinguished by a different OPRF of the match key)
/// this function encapsulates the variables that must be initialized. No communication is required for this first row.
///
fn initialize_new_device_attribution_variables<BK, TV, TS, const SS_BITS: usize>(
    input_row: &PrfShardedIpaInputRow<BK, TV, TS>,
) -> InputsRequiredFromPrevRow<BK, TV, TS>
where
    BK: SharedValue,
    TV: SharedValue,
    TS: SharedValue,
{
    InputsRequiredFromPrevRow {
        ever_encountered_a_source_event: input_row.is_trigger_bit.clone().not(),
        attributed_breakdown_key_bits: input_row.breakdown_key.clone(),
        saturating_sum: BitDecomposed::new(repeat_n(Replicated::ZERO, SS_BITS)),
        is_saturated: Replicated::<Boolean>::ZERO,
        // This is incorrect in the case that the CAP is less than the maximum value of "trigger value" for a single row
        // Not a problem if you assume that's an invalid input
        difference_to_cap: Replicated::<TV>::ZERO,
        source_event_timestamp: input_row.timestamp.clone(),
    }
}

///
/// To support "Last Touch Attribution" we move the `breakdown_key` of the most recent source event
/// down to all of trigger events that follow it.
///
/// The logic here is extremely simple. For each row:
/// (a) if it is a source event, take the current `breakdown_key`.
/// (b) if it is a trigger event, take the `breakdown_key` from the preceding line
async fn breakdown_key_of_most_recent_source_event<C, BK>(
    ctx: C,
    record_id: RecordId,
    is_trigger_bit: &Replicated<Boolean>,
    prev_row_breakdown_key_bits: &Replicated<BK>,
    cur_row_breakdown_key_bits: &Replicated<BK>,
) -> Result<Replicated<BK>, Error>
where
    C: Context,
    BK: SharedValue + CustomArray<Element = Boolean>,
    Replicated<BK>: BooleanArrayMul<C>,
{
    select(
        ctx,
        record_id,
        is_trigger_bit,
        prev_row_breakdown_key_bits,
        cur_row_breakdown_key_bits,
    )
    .await
}

/// Same as above but for timestamps. If `attribution_window_seconds` is `None`, just
/// return the previous row's timestamp. The bits aren't used but saves some multiplications.
async fn timestamp_of_most_recent_source_event<C, TS>(
    ctx: C,
    record_id: RecordId,
    attribution_window_seconds: Option<NonZeroU32>,
    is_trigger_bit: &Replicated<Boolean>,
    prev_row_timestamp_bits: &Replicated<TS>,
    cur_row_timestamp_bits: &Replicated<TS>,
) -> Result<Replicated<TS>, Error>
where
    C: Context,
    TS: SharedValue + U128Conversions + CustomArray<Element = Boolean>,
    Replicated<TS>: BooleanArrayMul<C>,
{
    match attribution_window_seconds {
        None => Ok(prev_row_timestamp_bits.clone()),
        Some(_) => {
            select(
                ctx,
                record_id,
                is_trigger_bit,
                prev_row_timestamp_bits,
                cur_row_timestamp_bits,
            )
            .await
        }
    }
}

///
/// In this simple "Last Touch Attribution" model, the `trigger_value` of a trigger event is either
/// (a) Attributed to a single `breakdown_key`
/// (b) Not attributed, and thus zeroed out
///
/// The logic here is extremely simple. There is a secret-shared bit indicating if a given row is an "attributed trigger event" and
/// another secret-shared bit indicating if a given row is within the attribution window. We multiply these two bits together and
/// multiply it with the bits of the `trigger_value` in order to zero out contributions from unattributed trigger events.
///
#[allow(clippy::too_many_arguments)]
async fn zero_out_trigger_value_unless_attributed<'a, TV, TS>(
    ctx: UpgradedSemiHonestContext<'a, NotSharded, Boolean>,
    record_id: RecordId,
    is_trigger_bit: &Replicated<Boolean>,
    ever_encountered_a_source_event: &Replicated<Boolean>,
    trigger_value: &Replicated<TV>,
    attribution_window_seconds: Option<NonZeroU32>,
    trigger_event_timestamp: &Replicated<TS>,
    source_event_timestamp: &Replicated<TS>,
) -> Result<Replicated<TV>, Error>
where
    TV: SharedValue + U128Conversions + CustomArray<Element = Boolean>,
    TS: SharedValue + U128Conversions + CustomArray<Element = Boolean>,
    Replicated<TV>: BooleanArrayMul<UpgradedSemiHonestContext<'a, NotSharded, Boolean>>,
{
    let (did_trigger_get_attributed, is_trigger_within_window) = try_join(
        is_trigger_bit.multiply(
            ever_encountered_a_source_event,
            ctx.narrow(&ZeroStep::DidTriggerGetAttributed),
            record_id,
        ),
        is_trigger_event_within_attribution_window(
            ctx.narrow(&ZeroStep::CheckAttributionWindow),
            record_id,
            attribution_window_seconds,
            trigger_event_timestamp,
            source_event_timestamp,
        ),
    )
    .await?;

    // save 1 multiplication if there is no attribution window
    let zero_out_flag = if attribution_window_seconds.is_some() {
        let c = ctx.narrow(&ZeroStep::AttributedEventCheckFlag);
        did_trigger_get_attributed
            .multiply(&is_trigger_within_window, c, record_id)
            .await?
    } else {
        did_trigger_get_attributed.clone()
    };

    select(
        ctx,
        record_id,
        &zero_out_flag,
        trigger_value,
        &Replicated::<TV>::ZERO,
    )
    .await
}

/// If the `attribution_window_seconds` is not `None`, we calculate the time
/// difference between the trigger event and the most recent source event, and
/// returns a secret-shared bit indicating if the trigger event is within the
/// attribution window.
async fn is_trigger_event_within_attribution_window<C, TS>(
    ctx: C,
    record_id: RecordId,
    attribution_window_seconds: Option<NonZeroU32>,
    trigger_event_timestamp: &Replicated<TS>,
    source_event_timestamp: &Replicated<TS>,
) -> Result<Replicated<Boolean>, Error>
where
    C: Context,
    TS: SharedValue + U128Conversions + CustomArray<Element = Boolean>,
    Replicated<Boolean>: BooleanProtocols<C>,
{
    if let Some(attribution_window_seconds) = attribution_window_seconds {
<<<<<<< HEAD
        let time_delta_bits = integer_sub(
            ctx.narrow(&WindowStep::ComputeTimeDelta),
=======
        assert!(
            TS::BITS <= ThirtyTwoBitStep::max_bit_depth(),
            "ThirtyTwoBitStep is not large enough to accomodate this subtraction"
        );
        let time_delta_bits = integer_sub::<_, ThirtyTwoBitStep>(
            ctx.narrow(&Step::ComputeTimeDelta),
>>>>>>> 908c68ee
            record_id,
            &trigger_event_timestamp.to_bits(),
            &source_event_timestamp.to_bits(),
        )
        .await?;

        let attribution_window_bits = BitDecomposed::decompose(TS::BITS, |i| {
            Replicated::share_known_value(
                &ctx,
                Boolean::truncate_from((attribution_window_seconds.get() >> i) & 0x1),
            )
        });

<<<<<<< HEAD
        let time_delta_gt_attribution_window = compare_gt(
            ctx.narrow(&WindowStep::CompareTimeDeltaToAttributionWindow),
=======
        let time_delta_gt_attribution_window = compare_gt::<_, ThirtyTwoBitStep, 1>(
            ctx.narrow(&Step::CompareTimeDeltaToAttributionWindow),
>>>>>>> 908c68ee
            record_id,
            &time_delta_bits,
            &attribution_window_bits,
        )
        .await?;
        Ok(time_delta_gt_attribution_window.not())
    } else {
        // if there is no attribution window, then all trigger events are attributed
        Ok(Replicated::share_known_value(&ctx, Boolean::ONE))
    }
}

///
/// To provide a differential privacy guarantee, we need to bound the maximum contribution from any given user to some cap.
///
/// The following values are computed for each row:
/// (1) The uncapped "Attributed trigger value" (which is either the original `trigger_value` bits or zero if it was unattributed)
/// (2) The cumulative sum of "Attributed trigger value" thus far (which "saturates" at a given power of two as indicated by the `is_saturated` flag)
/// (3) The "delta to cap", which is the difference between the "cap" and the cumulative sum (this value is meaningless once the cumulative sum is saturated)
///
/// To perfectly cap each user's contributions at precisely the cap, the "attributed trigger value" will sometimes need to be lowered,
/// such that the total cumulative sum adds up to exactly the cap.
///
/// This oblivious algorithm computes the "capped attributed trigger value" in the following way:
/// IF the cumulative is NOT YET saturated:
///     - just return the attributed trigger value
/// ELSE IF the cumulative sum JUST became saturated (that is, it was NOT saturated on the preceding line but IS on this line):
///     - return the "delta to cap" from the preceding line
/// ELSE
///     - return zero
///
async fn compute_capped_trigger_value<C, TV>(
    ctx: C,
    record_id: RecordId,
    is_saturated: &Replicated<Boolean>,
    is_saturated_and_prev_row_not_saturated: &Replicated<Boolean>,
    prev_row_diff_to_cap: &Replicated<TV>,
    attributed_trigger_value: &Replicated<TV>,
) -> Result<Replicated<TV>, Error>
where
    C: Context,
    TV: SharedValue + U128Conversions + CustomArray<Element = Boolean>,
    Replicated<TV>: BooleanArrayMul<C>,
{
    let narrowed_ctx1 =
        ctx.narrow(&PerRowStep::ComputedCappedAttributedTriggerValueNotSaturatedCase);
    let narrowed_ctx2 =
        ctx.narrow(&PerRowStep::ComputedCappedAttributedTriggerValueJustSaturatedCase);

    let attributed_trigger_value_or_zero = select(
        narrowed_ctx1,
        record_id,
        is_saturated,
        &Replicated::new(<TV as SharedValue>::ZERO, <TV as SharedValue>::ZERO),
        attributed_trigger_value,
    )
    .await?;

    select(
        narrowed_ctx2,
        record_id,
        is_saturated_and_prev_row_not_saturated,
        prev_row_diff_to_cap,
        &attributed_trigger_value_or_zero,
    )
    .await
}

#[cfg(all(test, unit_test))]
pub mod tests {
    use std::num::NonZeroU32;

    use super::{AttributionOutputs, PrfShardedIpaInputRow};
    use crate::{
        ff::{
            boolean::Boolean,
            boolean_array::{BA16, BA20, BA3, BA5, BA8},
            CustomArray, Field, U128Conversions,
        },
        protocol::ipa_prf::prf_sharding::attribute_cap_aggregate,
        rand::Rng,
        secret_sharing::{
            replicated::semi_honest::AdditiveShare as Replicated, IntoShares, SharedValue,
        },
        test_executor::run,
        test_fixture::{Reconstruct, Runner, TestWorld},
    };

    struct PreShardedAndSortedOPRFTestInput<BK: SharedValue, TV: SharedValue, TS: SharedValue> {
        prf_of_match_key: u64,
        is_trigger_bit: Boolean,
        breakdown_key: BK,
        trigger_value: TV,
        timestamp: TS,
    }

    fn oprf_test_input<BK>(
        prf_of_match_key: u64,
        is_trigger: bool,
        breakdown_key: u8,
        trigger_value: u8,
    ) -> PreShardedAndSortedOPRFTestInput<BK, BA3, BA20>
    where
        BK: SharedValue + U128Conversions,
    {
        oprf_test_input_with_timestamp(
            prf_of_match_key,
            is_trigger,
            breakdown_key,
            trigger_value,
            0,
        )
    }

    fn oprf_test_input_with_timestamp<BK>(
        prf_of_match_key: u64,
        is_trigger: bool,
        breakdown_key: u8,
        trigger_value: u8,
        timestamp: u32,
    ) -> PreShardedAndSortedOPRFTestInput<BK, BA3, BA20>
    where
        BK: SharedValue + U128Conversions,
    {
        let is_trigger_bit = if is_trigger {
            Boolean::ONE
        } else {
            Boolean::ZERO
        };

        PreShardedAndSortedOPRFTestInput {
            prf_of_match_key,
            is_trigger_bit,
            breakdown_key: BK::truncate_from(breakdown_key),
            trigger_value: BA3::truncate_from(trigger_value),
            timestamp: BA20::truncate_from(timestamp),
        }
    }

    #[derive(Debug, PartialEq)]
    struct PreAggregationTestOutputInDecimal {
        attributed_breakdown_key: u128,
        capped_attributed_trigger_value: u128,
    }

    impl<BK, TV, TS> IntoShares<PrfShardedIpaInputRow<BK, TV, TS>>
        for PreShardedAndSortedOPRFTestInput<BK, TV, TS>
    where
        BK: SharedValue + IntoShares<Replicated<BK>>,
        TV: SharedValue + IntoShares<Replicated<TV>>,
        TS: SharedValue + IntoShares<Replicated<TS>>,
    {
        fn share_with<R: Rng>(self, rng: &mut R) -> [PrfShardedIpaInputRow<BK, TV, TS>; 3] {
            let PreShardedAndSortedOPRFTestInput {
                prf_of_match_key,
                is_trigger_bit,
                breakdown_key,
                trigger_value,
                timestamp,
            } = self;

            let [is_trigger_bit0, is_trigger_bit1, is_trigger_bit2] =
                is_trigger_bit.share_with(rng);
            let [breakdown_key0, breakdown_key1, breakdown_key2] = breakdown_key.share_with(rng);
            let [trigger_value0, trigger_value1, trigger_value2] = trigger_value.share_with(rng);
            let [timestamp0, timestamp1, timestamp2] = timestamp.share_with(rng);

            [
                PrfShardedIpaInputRow {
                    prf_of_match_key,
                    is_trigger_bit: is_trigger_bit0,
                    breakdown_key: breakdown_key0,
                    trigger_value: trigger_value0,
                    timestamp: timestamp0,
                    sort_key: Replicated::ZERO,
                },
                PrfShardedIpaInputRow {
                    prf_of_match_key,
                    is_trigger_bit: is_trigger_bit1,
                    breakdown_key: breakdown_key1,
                    trigger_value: trigger_value1,
                    timestamp: timestamp1,
                    sort_key: Replicated::ZERO,
                },
                PrfShardedIpaInputRow {
                    prf_of_match_key,
                    is_trigger_bit: is_trigger_bit2,
                    breakdown_key: breakdown_key2,
                    trigger_value: trigger_value2,
                    timestamp: timestamp2,
                    sort_key: Replicated::ZERO,
                },
            ]
        }
    }

    impl<BK, TV> Reconstruct<PreAggregationTestOutputInDecimal>
        for [&AttributionOutputs<Replicated<BK>, Replicated<TV>>; 3]
    where
        BK: SharedValue + U128Conversions + CustomArray<Element = Boolean>,
        TV: SharedValue + U128Conversions + CustomArray<Element = Boolean>,
    {
        fn reconstruct(&self) -> PreAggregationTestOutputInDecimal {
            let [s0, s1, s2] = self;
            let bk_key_bits = [
                s0.attributed_breakdown_key_bits.clone(),
                s1.attributed_breakdown_key_bits.clone(),
                s2.attributed_breakdown_key_bits.clone(),
            ]
            .reconstruct();
            let capped_attributed_tv = [
                s0.capped_attributed_trigger_value.clone(),
                s1.capped_attributed_trigger_value.clone(),
                s2.capped_attributed_trigger_value.clone(),
            ]
            .reconstruct();

            PreAggregationTestOutputInDecimal {
                attributed_breakdown_key: bk_key_bits.as_u128(),
                capped_attributed_trigger_value: capped_attributed_tv.as_u128(),
            }
        }
    }

    #[test]
    fn semi_honest_aggregation_capping_attribution() {
        run(|| async move {
            let world = TestWorld::default();

            let records: Vec<PreShardedAndSortedOPRFTestInput<BA5, BA3, BA20>> = vec![
                /* First User */
                oprf_test_input(123, false, 17, 0),
                oprf_test_input(123, true, 0, 7),
                oprf_test_input(123, false, 20, 0),
                oprf_test_input(123, true, 0, 3),
                /* Second User */
                oprf_test_input(234, false, 12, 0),
                oprf_test_input(234, true, 0, 5),
                /* Third User */
                oprf_test_input(345, false, 20, 0),
                oprf_test_input(345, true, 0, 7),
                oprf_test_input(345, false, 18, 0),
                oprf_test_input(345, false, 12, 0),
                oprf_test_input(345, true, 0, 7),
                oprf_test_input(345, true, 0, 7),
                oprf_test_input(345, true, 0, 7),
                oprf_test_input(345, true, 0, 7),
            ];

            let mut expected = [0_u128; 32];
            expected[12] = 30;
            expected[17] = 7;
            expected[20] = 10;

            let histogram = [3, 3, 2, 2, 1, 1, 1, 1];

            let result: Vec<_> = world
                .semi_honest(records.into_iter(), |ctx, input_rows| async move {
                    attribute_cap_aggregate::<BA5, BA3, BA16, BA20, 5, 32>(
                        ctx, input_rows, None, &histogram,
                    )
                    .await
                    .unwrap()
                })
                .await
                .reconstruct();
            assert_eq!(
                result
                    .iter()
                    .map(U128Conversions::as_u128)
                    .collect::<Vec<_>>(),
                &expected
            );
        });
    }

    #[test]
    fn semi_honest_aggregation_capping_attribution_with_attribution_window() {
        const ATTRIBUTION_WINDOW_SECONDS: u32 = 200;

        run(|| async move {
            let world = TestWorld::default();

            let records: Vec<PreShardedAndSortedOPRFTestInput<BA5, BA3, BA20>> = vec![
                /* First User */
                oprf_test_input_with_timestamp(123, false, 17, 0, 1),
                oprf_test_input_with_timestamp(123, true, 0, 7, 200), // tsΔ = 199, attributed to 17
                oprf_test_input_with_timestamp(123, false, 20, 0, 200),
                oprf_test_input_with_timestamp(123, true, 0, 3, 300), // tsΔ = 100, attributed to 20
                /* Second User */
                oprf_test_input_with_timestamp(234, false, 12, 0, 0),
                oprf_test_input_with_timestamp(234, true, 0, 5, 200), // tsΔ = 200, attributed to 12
                /* Third User */
                oprf_test_input_with_timestamp(345, false, 20, 0, 0),
                oprf_test_input_with_timestamp(345, true, 0, 3, 100), // tsΔ = 100, attributed to 20
                oprf_test_input_with_timestamp(345, false, 18, 0, 200),
                oprf_test_input_with_timestamp(345, false, 12, 0, 300),
                oprf_test_input_with_timestamp(345, true, 0, 3, 400), // tsΔ = 100, attributed to 12
                oprf_test_input_with_timestamp(345, true, 0, 3, 499), // tsΔ = 199, attributed to 12
                oprf_test_input_with_timestamp(345, true, 0, 3, 501), // tsΔ = 201, not attributed
                oprf_test_input_with_timestamp(345, true, 0, 3, 700), // tsΔ = 400, not attributed
            ];

            let mut expected = [0_u128; 32];
            expected[12] = 11;
            expected[17] = 7;
            expected[20] = 6;

            let histogram = [3, 3, 2, 2, 1, 1, 1, 1];

            let result: Vec<_> = world
                .semi_honest(records.into_iter(), |ctx, input_rows| async move {
                    attribute_cap_aggregate::<BA5, BA3, BA16, BA20, 5, 32>(
                        ctx,
                        input_rows,
                        NonZeroU32::new(ATTRIBUTION_WINDOW_SECONDS),
                        &histogram,
                    )
                    .await
                    .unwrap()
                })
                .await
                .reconstruct();
            assert_eq!(
                result
                    .iter()
                    .map(U128Conversions::as_u128)
                    .collect::<Vec<_>>(),
                &expected
            );
        });
    }

    #[test]
    fn capping_bugfix() {
        const HISTOGRAM: [usize; 10] = [5, 5, 5, 5, 5, 5, 5, 2, 1, 1];

        run(|| async move {
            let world = TestWorld::default();

            #[allow(clippy::items_after_statements)]
            type SaturatingSumType = BA5;

            let records: Vec<PreShardedAndSortedOPRFTestInput<BA8, BA3, BA20>> = vec![
                /* First User (perfectly saturates, then one extra) */
                oprf_test_input(10_251_308_645, false, 218, 0),
                oprf_test_input(10_251_308_645, true, 0, 3), // running-sum = 3
                oprf_test_input(10_251_308_645, true, 0, 3), // running-sum = 6
                oprf_test_input(10_251_308_645, true, 0, 5), // running-sum = 11
                oprf_test_input(10_251_308_645, true, 0, 6), // running-sum = 17
                oprf_test_input(10_251_308_645, true, 0, 1), // running-sum = 18
                oprf_test_input(10_251_308_645, true, 0, 2), // running-sum = 20
                oprf_test_input(10_251_308_645, true, 0, 6), // running-sum = 26
                oprf_test_input(10_251_308_645, true, 0, 6), // running-sum = 32
                // This next record should get zeroed out due to the per-user cap of 32
                oprf_test_input(10_251_308_645, true, 0, 6), // running-sum = 38
                /* Second User (imperfectly saturates, then a few extra) */
                oprf_test_input(1, false, 53, 0),
                oprf_test_input(1, true, 0, 7), // running-sum = 7
                oprf_test_input(1, true, 0, 7), // running-sum = 14
                oprf_test_input(1, true, 0, 7), // running-sum = 21
                oprf_test_input(1, true, 0, 7), // running-sum = 28
                // This record should be partially capped
                oprf_test_input(1, true, 0, 7), // running-sum = 35
                // The next two records should be fully capped
                oprf_test_input(1, true, 0, 7), // running-sum = 42
                oprf_test_input(1, true, 0, 7), // running-sum = 49
                /* Third User (perfectly saturates, no extras) */
                oprf_test_input(2, false, 12, 0),
                oprf_test_input(2, true, 0, 6), // running-sum = 6
                oprf_test_input(2, true, 0, 4), // running-sum = 10
                oprf_test_input(2, true, 0, 6), // running-sum = 16
                oprf_test_input(2, true, 0, 4), // running-sum = 20
                oprf_test_input(2, true, 0, 6), // running-sum = 26
                oprf_test_input(2, true, 0, 6), // running-sum = 32
                /* Fourth User (imperfectly saturates, no extras) */
                oprf_test_input(3, false, 78, 0),
                oprf_test_input(3, true, 0, 7), // running-sum = 7
                oprf_test_input(3, true, 0, 6), // running-sum = 13
                oprf_test_input(3, true, 0, 5), // running-sum = 18
                oprf_test_input(3, true, 0, 7), // running-sum = 25
                oprf_test_input(3, true, 0, 6), // running-sum = 31
                // The next row should be partially capped
                oprf_test_input(3, true, 0, 5), // running-sum = 36
                /* Fifth User (does not saturate) */
                oprf_test_input(4, false, 44, 0),
                oprf_test_input(4, true, 0, 4), // running-sum = 4
                oprf_test_input(4, true, 0, 5), // running-sum = 9
                oprf_test_input(4, true, 0, 6), // running-sum = 15
                oprf_test_input(4, true, 0, 5), // running-sum = 20
                oprf_test_input(4, true, 0, 4), // running-sum = 24
                oprf_test_input(4, true, 0, 7), // running-sum = 31
            ];

            let mut expected = [0_u128; 256];
            expected[218] = 1 << SaturatingSumType::BITS; // per-user cap is 2^5
            expected[53] = 1 << SaturatingSumType::BITS; // per-user cap is 2^5
            expected[12] = 1 << SaturatingSumType::BITS; // per-user cap is 2^5
            expected[78] = 1 << SaturatingSumType::BITS; // per-user cap is 2^5
            expected[44] = 31; // The 5th user did not saturate

            let result: Vec<_> = world
                .semi_honest(records.into_iter(), |ctx, input_rows| async move {
                    attribute_cap_aggregate::<
                        BA8,
                        BA3,
                        BA8,
                        BA20,
                        { SaturatingSumType::BITS as usize },
                        256,
                    >(ctx, input_rows, None, &HISTOGRAM)
                    .await
                    .unwrap()
                })
                .await
                .reconstruct();
            assert_eq!(
                result
                    .iter()
                    .map(U128Conversions::as_u128)
                    .collect::<Vec<_>>(),
                &expected
            );
        });
    }
}<|MERGE_RESOLUTION|>--- conflicted
+++ resolved
@@ -21,7 +21,11 @@
     helpers::{repeat_n, stream::TryFlattenItersExt},
     protocol::{
         basics::{select, BooleanArrayMul, BooleanProtocols, SecureMul, ShareKnownValue},
-        boolean::or::or,
+        boolean::{
+            or::or,
+            step::{EightBitStep, ThirtyTwoBitStep},
+            BitStep,
+        },
         context::{
             Context, SemiHonestContext, UpgradableContext, UpgradedSemiHonestContext, Validator,
         },
@@ -39,7 +43,6 @@
             },
             AGG_CHUNK,
         },
-        step::{BitStep, EightBitStep, ThirtyTwoBitStep},
         RecordId,
     },
     secret_sharing::{
@@ -193,17 +196,12 @@
         )
         .await?;
 
-<<<<<<< HEAD
-        let (updated_sum, overflow_bit) = integer_add(
-            ctx.narrow(&PerRowStep::ComputeSaturatingSum),
-=======
         assert!(
             TV::BITS <= EightBitStep::max_bit_depth(),
             "EightBitStep not large enough to accomodate this sum"
         );
         let (updated_sum, overflow_bit) = integer_add::<_, EightBitStep, 1>(
-            ctx.narrow(&Step::ComputeSaturatingSum),
->>>>>>> 908c68ee
+            ctx.narrow(&PerRowStep::ComputeSaturatingSum),
             record_id,
             &self.saturating_sum,
             &attributed_trigger_value.to_bits(),
@@ -225,13 +223,8 @@
             // overflow. When that is the case, `updated_sum` must be within `2^TV::BITS` of the
             // cap, and a `TV::BITS` subtraction of the `TV::BITS` least significant bits of
             // `updated_sum` from zero will correctly compute the difference to the cap.
-<<<<<<< HEAD
-            integer_sub(
+            integer_sub::<_, EightBitStep>(
                 ctx.narrow(&PerRowStep::ComputeDifferenceToCap),
-=======
-            integer_sub::<_, EightBitStep>(
-                ctx.narrow(&Step::ComputeDifferenceToCap),
->>>>>>> 908c68ee
                 record_id,
                 &BitDecomposed::new(repeat_n(
                     Replicated::ZERO,
@@ -673,17 +666,12 @@
     Replicated<Boolean>: BooleanProtocols<C>,
 {
     if let Some(attribution_window_seconds) = attribution_window_seconds {
-<<<<<<< HEAD
-        let time_delta_bits = integer_sub(
-            ctx.narrow(&WindowStep::ComputeTimeDelta),
-=======
         assert!(
             TS::BITS <= ThirtyTwoBitStep::max_bit_depth(),
             "ThirtyTwoBitStep is not large enough to accomodate this subtraction"
         );
         let time_delta_bits = integer_sub::<_, ThirtyTwoBitStep>(
-            ctx.narrow(&Step::ComputeTimeDelta),
->>>>>>> 908c68ee
+            ctx.narrow(&WindowStep::ComputeTimeDelta),
             record_id,
             &trigger_event_timestamp.to_bits(),
             &source_event_timestamp.to_bits(),
@@ -697,13 +685,8 @@
             )
         });
 
-<<<<<<< HEAD
-        let time_delta_gt_attribution_window = compare_gt(
+        let time_delta_gt_attribution_window = compare_gt::<_, ThirtyTwoBitStep, 1>(
             ctx.narrow(&WindowStep::CompareTimeDeltaToAttributionWindow),
-=======
-        let time_delta_gt_attribution_window = compare_gt::<_, ThirtyTwoBitStep, 1>(
-            ctx.narrow(&Step::CompareTimeDeltaToAttributionWindow),
->>>>>>> 908c68ee
             record_id,
             &time_delta_bits,
             &attribution_window_bits,
