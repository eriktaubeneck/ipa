use std::{borrow::Borrow, iter::repeat};

<<<<<<< HEAD
=======
use ipa_macros::Step;

>>>>>>> def1da35
use crate::{
    error::Error,
    ff::{boolean::Boolean, ArrayAccessRef, ArrayBuild, ArrayBuilder, Field},
    helpers::repeat_n,
    protocol::{
        basics::{BooleanProtocols, SecureMul},
<<<<<<< HEAD
        boolean::step::BitOpStep,
        context::Context,
=======
        boolean::or::bool_or,
        context::{Context, UpgradedSemiHonestContext},
        step::BitOpStep,
>>>>>>> def1da35
        RecordId,
    },
    secret_sharing::{replicated::semi_honest::AdditiveShare, BitDecomposed, FieldSimd},
    sharding::ShardBinding,
};

/// Non-saturated unsigned integer addition
/// This function adds y to x.
/// The output has same length as x.
/// Indices of y beyond the length of x are ignored, but
/// the final carry is returned
///
/// # Errors
/// propagates errors from multiply
pub async fn integer_add<C, F, XS, YS, const N: usize>(
    ctx: C,
    record_id: RecordId,
    x: &XS,
    y: &YS,
) -> Result<(XS, AdditiveShare<F, N>), Error>
where
    C: Context,
    F: Field + FieldSimd<N>,
    XS: ArrayAccessRef<Element = AdditiveShare<F, N>> + ArrayBuild<Input = AdditiveShare<F, N>>,
    YS: ArrayAccessRef<Element = AdditiveShare<F, N>>,
    AdditiveShare<F, N>: BooleanProtocols<C, F, N>,
{
    let mut carry = AdditiveShare::<F, N>::ZERO;
    let sum = addition_circuit(ctx, record_id, x, y, &mut carry).await?;
    Ok((sum, carry))
}

#[derive(Step)]
enum SatAddStep {
    Add,
    Select,
}

/// saturated unsigned integer addition
/// currently not used, but it is tested
/// adds y to x, Output has same length as x (we dont seem to need support for different length)
/// # Errors
/// propagates errors from multiply
pub async fn integer_sat_add<'a, SH, const N: usize>(
    ctx: UpgradedSemiHonestContext<'a, SH, Boolean>,
    record_id: RecordId,
    x: &BitDecomposed<AdditiveShare<Boolean, N>>,
    y: &BitDecomposed<AdditiveShare<Boolean, N>>,
) -> Result<BitDecomposed<AdditiveShare<Boolean, N>>, Error>
where
    SH: ShardBinding,
    Boolean: FieldSimd<N>,
    AdditiveShare<Boolean, N>:
        BooleanProtocols<UpgradedSemiHonestContext<'a, SH, Boolean>, Boolean, N>,
{
<<<<<<< HEAD
    use super::step::SaturatedAdditionStep as Step;

    let mut carry = AdditiveShare::<Boolean>::ZERO;
    let result = addition_circuit(ctx.narrow(&Step::Add), record_id, x, y, &mut carry).await?;
=======
    let mut carry = AdditiveShare::<Boolean, N>::ZERO;
    let result =
        addition_circuit(ctx.narrow(&SatAddStep::Add), record_id, x, y, &mut carry).await?;
>>>>>>> def1da35

    // if carry==1 then {all ones} else {result}
    bool_or(
        ctx.narrow(&SatAddStep::Select),
        record_id,
        &result,
        repeat_n(&carry, x.len()),
    )
    .await
}

/// addition using bit adder
/// adds y to x, Output has same length as x (carries and indices of y too large for x are ignored)
/// implementing `https://encrypto.de/papers/KSS09.pdf` from Section 3.1
/// for all i: output[i] = x[i] + (c[i-1] + y[i])
/// # Errors
/// propagates errors from multiply
///
///
async fn addition_circuit<C, F, XS, YS, const N: usize>(
    ctx: C,
    record_id: RecordId,
    x: &XS,
    y: &YS,
    carry: &mut AdditiveShare<F, N>,
) -> Result<XS, Error>
where
    C: Context,
    F: Field + FieldSimd<N>,
    XS: ArrayAccessRef<Element = AdditiveShare<F, N>> + ArrayBuild<Input = AdditiveShare<F, N>>,
    YS: ArrayAccessRef<Element = AdditiveShare<F, N>>,
    AdditiveShare<F, N>: BooleanProtocols<C, F, N>,
{
    let x = x.iter();
    let y = y.iter();

    let mut result = XS::builder().with_capacity(x.len());
    for (i, (xb, yb)) in x
        .zip(y.chain(repeat(YS::make_ref(&AdditiveShare::<F, N>::ZERO))))
        .enumerate()
    {
        result.push(
            bit_adder(
                ctx.narrow(&BitOpStep::from(i)),
                record_id,
                xb.borrow(),
                yb.borrow(),
                carry,
            )
            .await?,
        );
    }

    Ok(result.build())
}

///
/// This one-bit adder that only requires a single multiplication was taken from:
/// "Improved Garbled Circuit Building Blocks and Applications to Auctions and Computing Minima"
/// `https://encrypto.de/papers/KSS09.pdf`
///
/// Section 3.1 Integer Addition, Subtraction and Multiplication
///
/// For each bit, the `sum_bit` can be efficiently computed as just `s_i = x_i ⊕ y_i ⊕ c_i`
/// This can be computed "for free" in Gf2
///
/// The `carry_out` bit can be efficiently computed with just a single multiplication as:
/// `c_(i+1) = c_i ⊕ ((x_i ⊕ c_i) & (y_i ⊕ c_i))`
///
/// Returns `sum_bit`
///
/// The mutable refernce to `carry` is mutated to take on the value of the `carry_out` bit
///
/// # Errors
/// propagates errors from multiply
async fn bit_adder<C, F, const N: usize>(
    ctx: C,
    record_id: RecordId,
    x: &AdditiveShare<F, N>,
    y: &AdditiveShare<F, N>,
    carry: &mut AdditiveShare<F, N>,
) -> Result<AdditiveShare<F, N>, Error>
where
    C: Context,
    F: Field + FieldSimd<N>,
    AdditiveShare<F, N>: BooleanProtocols<C, F, N>,
{
    let output = x + y + &*carry;

    *carry = &*carry
        + (x + &*carry)
            .multiply(&(y + &*carry), ctx, record_id)
            .await?;

    Ok(output)
}

#[cfg(all(test, unit_test))]
mod test {
    use rand::Rng;

    use crate::{
        ff::{
            boolean_array::{BA32, BA64},
            U128Conversions,
        },
        protocol::{
            context::Context,
            ipa_prf::boolean_ops::addition_sequential::{integer_add, integer_sat_add},
            RecordId,
        },
        rand::thread_rng,
        secret_sharing::{replicated::semi_honest::AdditiveShare, BitDecomposed},
        test_executor::run,
        test_fixture::{Reconstruct, Runner, TestWorld},
    };

    /// testing correctness of addition
    #[test]
    fn semi_honest_add() {
        run(|| async move {
            let world = TestWorld::default();

            let mut rng = thread_rng();

            let x_ba64 = rng.gen::<BA64>();
            let y_ba64 = rng.gen::<BA64>();
            let x = x_ba64.as_u128();
            let y = y_ba64.as_u128();

            let expected = (x + y) % (1 << 64);
            let expected_carry = (x + y) >> 64 & 1;

            let (result, carry) = world
                .semi_honest((x_ba64, y_ba64), |ctx, x_y| async move {
                    integer_add::<_, _, AdditiveShare<BA64>, AdditiveShare<BA64>, 1>(
                        ctx.set_total_records(1),
                        RecordId::FIRST,
                        &x_y.0,
                        &x_y.1,
                    )
                    .await
                    .unwrap()
                })
                .await
                .reconstruct();
            assert_eq!(
                (x, y, result.as_u128(), carry.as_u128()),
                (x, y, expected, expected_carry)
            );
        });
    }

    #[test]
    fn semi_honest_sat_add() {
        run(|| async move {
            const BITS: usize = 64;
            type BA = BA64;

            let world = TestWorld::default();

            let mut rng = thread_rng();

            let x_ba = rng.gen::<BA>();
            let y_ba = rng.gen::<BA>();
            let x = x_ba.as_u128();
            let y = y_ba.as_u128();
            let z = 1_u128 << BITS;

            let x_bits = BitDecomposed::new(x_ba);
            let y_bits = BitDecomposed::new(y_ba);

            let expected = if x + y > z { z - 1 } else { (x + y) % z };

            let result = world
                .upgraded_semi_honest((x_bits, y_bits), |ctx, x_y| async move {
                    integer_sat_add::<_, 1>(
                        ctx.set_total_records(1),
                        RecordId::FIRST,
                        &x_y.0,
                        &x_y.1,
                    )
                    .await
                    .unwrap()
                })
                .await
                .reconstruct()
                .into_iter()
                .enumerate()
                .fold(0, |acc, (i, b)| acc + b.as_u128() * (1 << i));

            assert_eq!((x, y, z, result), (x, y, z, expected));
        });
    }

    #[test]
    fn semi_honest_add_differing_lengths() {
        run(|| async move {
            let world = TestWorld::default();

            let mut rng = thread_rng();

            let x_ba64 = rng.gen::<BA64>();
            let y_ba32 = rng.gen::<BA32>();
            let x = x_ba64.as_u128();
            let y = y_ba32.as_u128();

            let expected = (x + y) % (1 << 64);
            let expected_carry = (x + y) >> 64 & 1;

            let (result, carry) = world
                .semi_honest((x_ba64, y_ba32), |ctx, x_y| async move {
                    integer_add::<_, _, AdditiveShare<BA64>, AdditiveShare<BA32>, 1>(
                        ctx.set_total_records(1),
                        RecordId::FIRST,
                        &x_y.0,
                        &x_y.1,
                    )
                    .await
                    .unwrap()
                })
                .await
                .reconstruct();
            assert_eq!(
                (x, y, result.as_u128(), carry.as_u128()),
                (x, y, expected, expected_carry)
            );

            let x = x & ((1 << 32) - 1);
            let expected = (x + y) % (1 << 32);
            let expected_carry = (x + y) >> 32 & 1;
            let (result, carry) = world
                .semi_honest((y_ba32, x_ba64), |ctx, x_y| async move {
                    integer_add::<_, _, AdditiveShare<BA32>, AdditiveShare<BA64>, 1>(
                        ctx.set_total_records(1),
                        RecordId::FIRST,
                        &x_y.0,
                        &x_y.1,
                    )
                    .await
                    .unwrap()
                })
                .await
                .reconstruct();
            assert_eq!(
                (x, y, result.as_u128(), carry.as_u128()),
                (x, y, expected, expected_carry)
            );
        });
    }
}<|MERGE_RESOLUTION|>--- conflicted
+++ resolved
@@ -1,24 +1,13 @@
 use std::{borrow::Borrow, iter::repeat};
 
-<<<<<<< HEAD
-=======
-use ipa_macros::Step;
-
->>>>>>> def1da35
 use crate::{
     error::Error,
     ff::{boolean::Boolean, ArrayAccessRef, ArrayBuild, ArrayBuilder, Field},
     helpers::repeat_n,
     protocol::{
         basics::{BooleanProtocols, SecureMul},
-<<<<<<< HEAD
-        boolean::step::BitOpStep,
-        context::Context,
-=======
-        boolean::or::bool_or,
+        boolean::{or::bool_or, step::BitOpStep},
         context::{Context, UpgradedSemiHonestContext},
-        step::BitOpStep,
->>>>>>> def1da35
         RecordId,
     },
     secret_sharing::{replicated::semi_honest::AdditiveShare, BitDecomposed, FieldSimd},
@@ -51,12 +40,6 @@
     Ok((sum, carry))
 }
 
-#[derive(Step)]
-enum SatAddStep {
-    Add,
-    Select,
-}
-
 /// saturated unsigned integer addition
 /// currently not used, but it is tested
 /// adds y to x, Output has same length as x (we dont seem to need support for different length)
@@ -74,20 +57,14 @@
     AdditiveShare<Boolean, N>:
         BooleanProtocols<UpgradedSemiHonestContext<'a, SH, Boolean>, Boolean, N>,
 {
-<<<<<<< HEAD
     use super::step::SaturatedAdditionStep as Step;
 
-    let mut carry = AdditiveShare::<Boolean>::ZERO;
+    let mut carry = AdditiveShare::<Boolean, N>::ZERO;
     let result = addition_circuit(ctx.narrow(&Step::Add), record_id, x, y, &mut carry).await?;
-=======
-    let mut carry = AdditiveShare::<Boolean, N>::ZERO;
-    let result =
-        addition_circuit(ctx.narrow(&SatAddStep::Add), record_id, x, y, &mut carry).await?;
->>>>>>> def1da35
 
     // if carry==1 then {all ones} else {result}
     bool_or(
-        ctx.narrow(&SatAddStep::Select),
+        ctx.narrow(&Step::Select),
         record_id,
         &result,
         repeat_n(&carry, x.len()),
