pub mod apply_permutation;
pub mod check_zero;
mod if_else;
pub(crate) mod mul;
mod reshare;
mod reveal;
mod share_known_value;
<<<<<<< HEAD
pub mod step;
=======
pub mod share_validation;
>>>>>>> 498e4ecd
pub mod sum_of_product;

use std::ops::Not;

pub use check_zero::check_zero;
pub use if_else::{if_else, select};
pub use mul::{BooleanArrayMul, SecureMul};
pub use reshare::Reshare;
pub use reveal::{partial_reveal, reveal, Reveal};
pub use share_known_value::ShareKnownValue;
pub use sum_of_product::SumOfProducts;

use crate::{
    const_assert_eq,
    ff::{boolean::Boolean, PrimeField},
    protocol::{
        context::{
            Context, SemiHonestContext, UpgradedMaliciousContext, UpgradedSemiHonestContext,
        },
        ipa_prf::{AGG_CHUNK, PRF_CHUNK},
    },
    secret_sharing::{
<<<<<<< HEAD
        replicated::{
            malicious::{AdditiveShare as MaliciousReplicated, ExtendableField},
            semi_honest::AdditiveShare,
        },
        SecretSharing, SharedValue, Vectorizable,
=======
        replicated::semi_honest::AdditiveShare, FieldSimd, SecretSharing, SharedValue, Vectorizable,
>>>>>>> 498e4ecd
    },
    sharding::ShardBinding,
};

pub trait BasicProtocols<C: Context, V: SharedValue + Vectorizable<N>, const N: usize = 1>:
    SecretSharing<V>
    + Reshare<C>
    + Reveal<C, N, Output = <V as Vectorizable<N>>::Array>
    + SecureMul<C>
    + ShareKnownValue<C, V>
    + SumOfProducts<C>
{
}

pub trait BooleanProtocols<C: Context, const N: usize = 1>:
    SecretSharing<Boolean>
    + Reveal<C, N, Output = <Boolean as Vectorizable<N>>::Array>
    + SecureMul<C>
    + Not<Output = Self>
where
    Boolean: FieldSimd<N>,
{
}

// TODO: It might be better to remove this (protocols should use upgraded contexts)
impl<'a, B: ShardBinding, F: PrimeField> BasicProtocols<SemiHonestContext<'a, B>, F>
    for AdditiveShare<F>
{
}

impl<'a, B: ShardBinding, F: PrimeField> BasicProtocols<UpgradedSemiHonestContext<'a, B, F>, F>
    for AdditiveShare<F>
{
}

// TODO: It might be better to remove this (protocols should use upgraded contexts)
impl<'a, B: ShardBinding> BooleanProtocols<SemiHonestContext<'a, B>, 1> for AdditiveShare<Boolean> {}

impl<'a, B: ShardBinding> BooleanProtocols<UpgradedSemiHonestContext<'a, B, Boolean>, 1>
    for AdditiveShare<Boolean>
{
}

// Used for aggregation tests
// TODO: It might be better to remove this (protocols should use upgraded contexts)
impl<'a, B: ShardBinding> BooleanProtocols<SemiHonestContext<'a, B>, 8>
    for AdditiveShare<Boolean, 8>
{
}

impl<'a, B: ShardBinding> BooleanProtocols<UpgradedSemiHonestContext<'a, B, Boolean>, 8>
    for AdditiveShare<Boolean, 8>
{
}

impl<C: Context> BooleanProtocols<C, PRF_CHUNK> for AdditiveShare<Boolean, PRF_CHUNK> where
    AdditiveShare<Boolean, PRF_CHUNK>: SecureMul<C>
{
}

// Used by semi_honest_compare_gt_vec test.
impl<C: Context> BooleanProtocols<C, AGG_CHUNK> for AdditiveShare<Boolean, AGG_CHUNK> where
    AdditiveShare<Boolean, AGG_CHUNK>: SecureMul<C>
{
}

const_assert_eq!(
    AGG_CHUNK,
    256,
    "Implementation for N = 256 required for semi_honest_compare_gt_vec test"
);

// Implementations for 2^|bk|
impl<C: Context> BooleanProtocols<C, 32> for AdditiveShare<Boolean, 32> where
    AdditiveShare<Boolean, 32>: SecureMul<C>
{
}

const_assert_eq!(
    AGG_CHUNK,
    256,
    "Implementation for N = 256 required for breakdown keys"
);
// End implementations for 2^|bk|

impl<'a, F: ExtendableField> BasicProtocols<UpgradedMaliciousContext<'a, F>, F>
    for MaliciousReplicated<F>
{
}<|MERGE_RESOLUTION|>--- conflicted
+++ resolved
@@ -5,11 +5,8 @@
 mod reshare;
 mod reveal;
 mod share_known_value;
-<<<<<<< HEAD
 pub mod step;
-=======
 pub mod share_validation;
->>>>>>> 498e4ecd
 pub mod sum_of_product;
 
 use std::ops::Not;
@@ -32,15 +29,7 @@
         ipa_prf::{AGG_CHUNK, PRF_CHUNK},
     },
     secret_sharing::{
-<<<<<<< HEAD
-        replicated::{
-            malicious::{AdditiveShare as MaliciousReplicated, ExtendableField},
-            semi_honest::AdditiveShare,
-        },
-        SecretSharing, SharedValue, Vectorizable,
-=======
         replicated::semi_honest::AdditiveShare, FieldSimd, SecretSharing, SharedValue, Vectorizable,
->>>>>>> 498e4ecd
     },
     sharding::ShardBinding,
 };
