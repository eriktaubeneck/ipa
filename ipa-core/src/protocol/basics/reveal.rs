use std::future::Future;

use embed_doc_image::embed_doc_image;
use futures::TryFutureExt;

use crate::{
    error::Error,
    helpers::{Direction, Role},
<<<<<<< HEAD
    protocol::{
        context::{Context, UpgradedMaliciousContext},
        RecordBinding, RecordId,
    },
    secret_sharing::{
        replicated::{
            malicious::{AdditiveShare as MaliciousReplicated, ExtendableField},
            semi_honest::AdditiveShare as Replicated,
        },
        SharedValue,
=======
    protocol::{context::Context, RecordId},
    secret_sharing::{
        replicated::semi_honest::AdditiveShare as Replicated, SharedValue, Vectorizable,
    },
};
#[cfg(feature = "descriptive-gate")]
use crate::{
    helpers::MaybeFuture,
    protocol::context::UpgradedMaliciousContext,
    secret_sharing::replicated::malicious::{
        AdditiveShare as MaliciousReplicated, ExtendableField,
>>>>>>> a7971627
    },
};

/// Trait for reveal protocol to open a shared secret to all helpers inside the MPC ring.
pub trait Reveal<C: Context, const N: usize>: Sized {
    type Output;
    /// Reveal a shared secret to all helpers in the MPC ring.
    ///
    /// Note that after method is called, it must be assumed that the secret value has been
    /// revealed to at least one of the helpers.  Even in case when method never terminates,
    /// returns an error, etc.
    fn reveal<'fut>(
        &'fut self,
        ctx: C,
        record_id: RecordId,
    ) -> impl Future<Output = Result<Self::Output, Error>> + Send + 'fut
    where
        C: 'fut,
    {
        // Passing `excluded = None` guarantees any ok result is `Some`.
        self.generic_reveal(ctx, record_id, None)
            .map_ok(Option::unwrap)
    }

    /// Partial reveal protocol to open a shared secret to all helpers except helper `excluded` inside the MPC ring.
    fn partial_reveal<'fut>(
        &'fut self,
        ctx: C,
        record_id: RecordId,
        excluded: Role,
    ) -> impl Future<Output = Result<Option<Self::Output>, Error>> + Send + 'fut
    where
        C: 'fut,
    {
        self.generic_reveal(ctx, record_id, Some(excluded))
    }

    /// Generic reveal implementation usable for both `reveal` and `partial_reveal`.
    ///
    /// When `excluded` is `None`, open a shared secret to all helpers in the MPC ring.
    /// When `excluded` is `Some`, open a shared secret to all helpers except the helper
    /// specified in `excluded`.
    fn generic_reveal<'fut>(
        &'fut self,
        ctx: C,
        record_id: RecordId,
        excluded: Option<Role>,
    ) -> impl Future<Output = Result<Option<Self::Output>, Error>> + Send + 'fut
    where
        C: 'fut;
}

/// This implements a semi-honest reveal algorithm for replicated secret sharing.
/// For simplicity, we consider a simple revealing in which each `P_i` sends `\[a\]_i` to `P_i+1` after which
/// each helper has all three shares and can reconstruct `a`
///
/// Input: Each helpers know their own secret shares
/// Output: At the end of the protocol, all 3 helpers know a revealed (or opened) secret
///
/// Steps
/// ![Reveal steps][reveal]
/// Each helper sends their left share to the right helper. The helper then reconstructs their secret by adding the three shares
/// i.e. their own shares and received share.
#[embed_doc_image("reveal", "images/reveal.png")]
impl<C: Context, V: SharedValue + Vectorizable<N>, const N: usize> Reveal<C, N>
    for Replicated<V, N>
{
    type Output = <V as Vectorizable<N>>::Array;

    async fn generic_reveal<'fut>(
        &'fut self,
        ctx: C,
        record_id: RecordId,
        excluded: Option<Role>,
    ) -> Result<Option<<V as Vectorizable<N>>::Array>, Error>
    where
        C: 'fut,
    {
        let left = self.left_arr();
        let right = self.right_arr();

        // Send shares, unless the target helper is excluded
        if Some(ctx.role().peer(Direction::Right)) != excluded {
            ctx.send_channel::<<V as Vectorizable<N>>::Array>(ctx.role().peer(Direction::Right))
                .send(record_id, left)
                .await?;
        }

        if Some(ctx.role()) == excluded {
            Ok(None)
        } else {
            // Sleep until `helper's left` sends their share
            let share: <V as Vectorizable<N>>::Array = ctx
                .recv_channel(ctx.role().peer(Direction::Left))
                .receive(record_id)
                .await?;

            Ok(Some(share + left + right))
        }
    }
}

/// This implements the malicious reveal protocol over replicated secret sharings.
/// It works similarly to semi-honest reveal, the key difference is that each helper sends its share
/// to both helpers (right and left) and upon receiving 2 shares from peers it validates that they
/// indeed match.
<<<<<<< HEAD
#[async_trait]
impl<'a, F: ExtendableField> Reveal<UpgradedMaliciousContext<'a, F>, RecordId>
    for MaliciousReplicated<F>
{
    type Output = F;
=======
#[cfg(feature = "descriptive-gate")]
impl<'a, F: ExtendableField> Reveal<UpgradedMaliciousContext<'a, F>, 1> for MaliciousReplicated<F> {
    type Output = <F as Vectorizable<1>>::Array;
>>>>>>> a7971627

    async fn generic_reveal<'fut>(
        &'fut self,
        ctx: UpgradedMaliciousContext<'a, F>,
        record_id: RecordId,
        excluded: Option<Role>,
    ) -> Result<Option<<F as Vectorizable<1>>::Array>, Error>
    where
        UpgradedMaliciousContext<'a, F>: 'fut,
    {
        use futures::future::try_join;

        use crate::secret_sharing::replicated::malicious::ThisCodeIsAuthorizedToDowngradeFromMalicious;

        let (left, right) = self.x().access_without_downgrade().as_tuple();
        let left_sender = ctx.send_channel(ctx.role().peer(Direction::Left));
        let left_receiver = ctx.recv_channel::<F>(ctx.role().peer(Direction::Left));
        let right_sender = ctx.send_channel(ctx.role().peer(Direction::Right));
        let right_receiver = ctx.recv_channel::<F>(ctx.role().peer(Direction::Right));

        // Send shares to the left and right helpers, unless excluded.
        let send_left_fut =
            MaybeFuture::future_or_ok(Some(ctx.role().peer(Direction::Left)) != excluded, || {
                left_sender.send(record_id, right)
            });

        let send_right_fut =
            MaybeFuture::future_or_ok(Some(ctx.role().peer(Direction::Right)) != excluded, || {
                right_sender.send(record_id, left)
            });
        try_join(send_left_fut, send_right_fut).await?;

        if Some(ctx.role()) == excluded {
            Ok(None)
        } else {
            let (share_from_left, share_from_right) = try_join(
                left_receiver.receive(record_id),
                right_receiver.receive(record_id),
            )
            .await?;

            if share_from_left == share_from_right {
                Ok(Some((left + right + share_from_left).into_array()))
            } else {
                Err(Error::MaliciousRevealFailed)
            }
        }
    }
}

// Workaround for https://github.com/rust-lang/rust/issues/100013. Calling these wrapper functions
// instead of the trait methods seems to hide the `impl Future` GAT.

pub fn reveal<'fut, C, S>(
    ctx: C,
    record_id: RecordId,
    v: &'fut S,
) -> impl Future<Output = Result<S::Output, Error>> + Send + 'fut
where
    C: Context + 'fut,
    S: Reveal<C, 1>,
{
    S::reveal(v, ctx, record_id)
}

pub fn partial_reveal<'fut, C, S, const N: usize>(
    ctx: C,
    record_id: RecordId,
    excluded: Role,
    v: &'fut S,
) -> impl Future<Output = Result<Option<S::Output>, Error>> + Send + 'fut
where
    C: Context + 'fut,
    S: Reveal<C, N>,
{
    S::partial_reveal(v, ctx, record_id, excluded)
}

#[cfg(all(test, unit_test))]
mod tests {
    use std::iter::zip;

    use futures::future::{join_all, try_join, try_join3};

    use crate::{
        error::Error,
        ff::{Field, Fp31, Fp32BitPrime},
        helpers::{Direction, Role},
        protocol::{
            basics::Reveal,
            context::{
                Context, UpgradableContext, UpgradedContext, UpgradedMaliciousContext, Validator,
            },
            RecordId,
        },
        rand::{thread_rng, Rng},
        secret_sharing::{
            replicated::malicious::{
                AdditiveShare as MaliciousReplicated, ExtendableField,
                ThisCodeIsAuthorizedToDowngradeFromMalicious,
            },
            IntoShares, SharedValue,
        },
        test_executor::run,
        test_fixture::{join3v, Runner, TestWorld},
    };

    #[tokio::test]
    pub async fn simple() -> Result<(), Error> {
        type TestField = Fp31;

        let mut rng = thread_rng();
        let world = TestWorld::default();

        let input = rng.gen::<TestField>();
        let results = world
            .semi_honest(input, |ctx, share| async move {
                TestField::from_array(
                    &share
                        .reveal(ctx.set_total_records(1), RecordId::from(0))
                        .await
                        .unwrap(),
                )
            })
            .await;

        assert_eq!(input, results[0]);
        assert_eq!(input, results[1]);
        assert_eq!(input, results[2]);

        Ok(())
    }

    #[tokio::test]
    pub async fn partial() -> Result<(), Error> {
        type TestField = Fp31;

        let mut rng = thread_rng();
        let world = TestWorld::default();

        for &excluded in Role::all() {
            let input = rng.gen::<TestField>();
            let results = world
                .semi_honest(input, |ctx, share| async move {
                    share
                        .partial_reveal(ctx.set_total_records(1), RecordId::from(0), excluded)
                        .await
                        .unwrap()
                        .map(|revealed| TestField::from_array(&revealed))
                })
                .await;

            for &helper in Role::all() {
                if helper == excluded {
                    assert_eq!(None, results[helper]);
                } else {
                    assert_eq!(Some(input), results[helper]);
                }
            }
        }

        Ok(())
    }

    #[tokio::test]
    pub async fn vectorized() -> Result<(), Error> {
        type TestField = [Fp32BitPrime; 32];

        let mut rng = thread_rng();
        let world = TestWorld::default();

        let input = rng.gen::<TestField>();
        let results = world
            .semi_honest(input, |ctx, share| async move {
                share
                    .reveal(ctx.set_total_records(1), RecordId::from(0))
                    .await
                    .unwrap()
            })
            .await;

        assert_eq!(input, results[0]);
        assert_eq!(input, results[1]);
        assert_eq!(input, results[2]);

        Ok(())
    }

    #[tokio::test]
    pub async fn malicious() -> Result<(), Error> {
        type TestField = Fp31;

        let mut rng = thread_rng();
        let world = TestWorld::default();
        let sh_ctx = world.malicious_contexts();
        let v = sh_ctx.map(UpgradableContext::validator);
        let m_ctx: [_; 3] = v
            .iter()
            .map(|v| v.context().set_total_records(1))
            .collect::<Vec<_>>()
            .try_into()
            .unwrap();

        let record_id = RecordId::from(0);
        let input: TestField = rng.gen();

        let m_shares = join3v(
            zip(m_ctx.iter(), input.share_with(&mut rng))
                .map(|(m_ctx, share)| async { m_ctx.upgrade(share).await }),
        )
        .await;

        let results = join_all(zip(m_ctx.clone().into_iter(), m_shares).map(
            |(m_ctx, m_share)| async move {
                TestField::from_array(&m_share.reveal(m_ctx, record_id).await.unwrap())
            },
        ))
        .await;

        assert_eq!(input, results[0]);
        assert_eq!(input, results[1]);
        assert_eq!(input, results[2]);

        Ok(())
    }

    #[tokio::test]
    pub async fn malicious_partial() -> Result<(), Error> {
        type TestField = Fp31;

        let mut rng = thread_rng();
        let world = TestWorld::default();

        for &excluded in Role::all() {
            let sh_ctx = world.malicious_contexts();
            let v = sh_ctx.map(UpgradableContext::validator);
            let m_ctx: [_; 3] = v
                .iter()
                .map(|v| v.context().set_total_records(1))
                .collect::<Vec<_>>()
                .try_into()
                .unwrap();

            let record_id = RecordId::from(0);
            let input: TestField = rng.gen();

            let m_shares = join3v(
                zip(m_ctx.iter(), input.share_with(&mut rng))
                    .map(|(m_ctx, share)| async { m_ctx.upgrade(share).await }),
            )
            .await;

            let results = join_all(zip(m_ctx.clone().into_iter(), m_shares).map(
                |(m_ctx, m_share)| async move {
                    m_share
                        .partial_reveal(m_ctx, record_id, excluded)
                        .await
                        .unwrap()
                },
            ))
            .await;

            for &helper in Role::all() {
                if helper == excluded {
                    assert_eq!(None, results[helper]);
                } else {
                    assert_eq!(Some(input.into_array()), results[helper]);
                }
            }
        }

        Ok(())
    }

    #[test]
    pub fn malicious_validation_fail() {
        run(|| async {
            let mut rng = thread_rng();
            let world = TestWorld::default();
            let sh_ctx = world.malicious_contexts();
            let v = sh_ctx.map(UpgradableContext::validator);
            let m_ctx: [_; 3] = v
                .iter()
                .map(|v| v.context().set_total_records(1))
                .collect::<Vec<_>>()
                .try_into()
                .unwrap();

            let record_id = RecordId::from(0);
            let input: Fp31 = rng.gen();

            let m_shares = join3v(
                zip(m_ctx.iter(), input.share_with(&mut rng))
                    .map(|(m_ctx, share)| async { m_ctx.upgrade(share).await }),
            )
            .await;
            let result = try_join3(
                m_shares[0].reveal(m_ctx[0].clone(), record_id),
                m_shares[1].reveal(m_ctx[1].clone(), record_id),
                reveal_with_additive_attack(
                    m_ctx[2].clone(),
                    record_id,
                    &m_shares[2],
                    false,
                    Fp31::ONE,
                ),
            )
            .await;

            assert!(matches!(result, Err(Error::MaliciousRevealFailed)));
        });
    }

    #[test]
    pub fn malicious_partial_validation_fail() {
        run(|| async {
            let mut rng = thread_rng();
            let world = TestWorld::default();
            let sh_ctx = world.malicious_contexts();
            let v = sh_ctx.map(UpgradableContext::validator);
            let m_ctx: [_; 3] = v
                .iter()
                .map(|v| v.context().set_total_records(1))
                .collect::<Vec<_>>()
                .try_into()
                .unwrap();

            let record_id = RecordId::from(0);
            let input: Fp31 = rng.gen();

            let m_shares = join3v(
                zip(m_ctx.iter(), input.share_with(&mut rng))
                    .map(|(m_ctx, share)| async { m_ctx.upgrade(share).await }),
            )
            .await;
            let result = try_join3(
                m_shares[0].partial_reveal(m_ctx[0].clone(), record_id, Role::H3),
                m_shares[1].partial_reveal(m_ctx[1].clone(), record_id, Role::H3),
                reveal_with_additive_attack(
                    m_ctx[2].clone(),
                    record_id,
                    &m_shares[2],
                    true,
                    Fp31::ONE,
                ),
            )
            .await;

            assert!(matches!(result, Err(Error::MaliciousRevealFailed)));
        });
    }

    pub async fn reveal_with_additive_attack<F: ExtendableField>(
        ctx: UpgradedMaliciousContext<'_, F>,
        record_id: RecordId,
        input: &MaliciousReplicated<F>,
        excluded: bool,
        additive_error: F,
    ) -> Result<Option<F>, Error> {
        let (left, right) = input.x().access_without_downgrade().as_tuple();
        let left_sender = ctx.send_channel(ctx.role().peer(Direction::Left));
        let right_sender = ctx.send_channel(ctx.role().peer(Direction::Right));
        let left_recv = ctx.recv_channel(ctx.role().peer(Direction::Left));
        let right_recv = ctx.recv_channel(ctx.role().peer(Direction::Right));

        // Send share to helpers to the right and left
        try_join(
            left_sender.send(record_id, right),
            right_sender.send(record_id, left + additive_error),
        )
        .await?;

        if excluded {
            Ok(None)
        } else {
            let (share_from_left, _share_from_right): (F, F) =
                try_join(left_recv.receive(record_id), right_recv.receive(record_id)).await?;

            Ok(Some(left + right + share_from_left))
        }
    }
}<|MERGE_RESOLUTION|>--- conflicted
+++ resolved
@@ -5,31 +5,17 @@
 
 use crate::{
     error::Error,
-    helpers::{Direction, Role},
-<<<<<<< HEAD
+    helpers::{Direction, MaybeFuture, Role},
     protocol::{
         context::{Context, UpgradedMaliciousContext},
-        RecordBinding, RecordId,
+        RecordId,
     },
     secret_sharing::{
         replicated::{
             malicious::{AdditiveShare as MaliciousReplicated, ExtendableField},
             semi_honest::AdditiveShare as Replicated,
         },
-        SharedValue,
-=======
-    protocol::{context::Context, RecordId},
-    secret_sharing::{
-        replicated::semi_honest::AdditiveShare as Replicated, SharedValue, Vectorizable,
-    },
-};
-#[cfg(feature = "descriptive-gate")]
-use crate::{
-    helpers::MaybeFuture,
-    protocol::context::UpgradedMaliciousContext,
-    secret_sharing::replicated::malicious::{
-        AdditiveShare as MaliciousReplicated, ExtendableField,
->>>>>>> a7971627
+        SharedValue, Vectorizable,
     },
 };
 
@@ -136,17 +122,8 @@
 /// It works similarly to semi-honest reveal, the key difference is that each helper sends its share
 /// to both helpers (right and left) and upon receiving 2 shares from peers it validates that they
 /// indeed match.
-<<<<<<< HEAD
-#[async_trait]
-impl<'a, F: ExtendableField> Reveal<UpgradedMaliciousContext<'a, F>, RecordId>
-    for MaliciousReplicated<F>
-{
-    type Output = F;
-=======
-#[cfg(feature = "descriptive-gate")]
 impl<'a, F: ExtendableField> Reveal<UpgradedMaliciousContext<'a, F>, 1> for MaliciousReplicated<F> {
     type Output = <F as Vectorizable<1>>::Array;
->>>>>>> a7971627
 
     async fn generic_reveal<'fut>(
         &'fut self,
