--- conflicted
+++ resolved
@@ -152,14 +152,10 @@
     }
 }
 
-<<<<<<< HEAD
-=======
 impl Reconstruct<()> for [(); 3] {
     fn reconstruct(&self) {}
 }
 
-#[cfg(feature = "descriptive-gate")]
->>>>>>> a7971627
 impl<F, S> Reconstruct<F> for [crate::protocol::boolean::RandomBitsShare<F, S>; 3]
 where
     F: Field + U128Conversions,
