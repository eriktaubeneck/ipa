use std::{
    fmt::{Debug, Formatter},
    num::NonZeroUsize,
    ops::{Add, AddAssign, Mul, Neg, Sub, SubAssign},
};

use async_trait::async_trait;
use futures::{
    future::{join, join_all},
    stream::{iter as stream_iter, StreamExt},
};
use generic_array::{ArrayLength, GenericArray};
use typenum::Unsigned;

use crate::{
    ff::{Field, Gf2, Gf32Bit, PrimeField, Serializable, U128Conversions},
    protocol::prss::FromRandom,
    secret_sharing::{
        replicated::semi_honest::AdditiveShare as SemiHonestAdditiveShare, BitDecomposed,
        Linear as LinearSecretSharing, SecretSharing, SharedValue,
    },
    seq_join::seq_join,
};

///
/// This code is an optimization to our malicious compiler that is drawn from:
/// "Field Extension in Secret-Shared Form and Its Applications to Efficient Secure Computation"
/// R. Kikuchi, N. Attrapadung, K. Hamada, D. Ikarashi, A. Ishida, T. Matsuda, Y. Sakai, and J. C. N. Schuldt
/// <https://eprint.iacr.org/2019/386.pdf>
///
/// The general idea here is that each "wire" in the circuit carries both the orginal value `x` as well as another value `rx`
/// This paper demonstrates a mechanism by which a very small field (even a binary field) can be used for the `x` value,
/// while a larger extension field is used for `rx`.
///
/// This makes it possible to minimize communication overhead required to reach a desired level of statistical security.
///
#[derive(Clone, PartialEq, Eq)]
pub struct AdditiveShare<V: SharedValue + ExtendableField> {
    x: SemiHonestAdditiveShare<V>,
    rx: SemiHonestAdditiveShare<V::ExtendedField>,
}

pub trait ExtendableField: Field {
    type ExtendedField: Field + FromRandom;
    fn to_extended(&self) -> Self::ExtendedField;
}

impl<F: PrimeField> ExtendableField for F {
    type ExtendedField = F;

    fn to_extended(&self) -> Self::ExtendedField {
        *self
    }
}

// A binary field (just 2 elements, 0 and 1) is way too small.
// As such, we need to define a 32-bit extension field (Gf32Bit) if we want to achieve an acceptable level of statistical security.
// Computing the "induced share" is super easy,
// all of the bits are zero except the least significant one - which is taken from the share you're converting.
//
// `f(1) = (0, 0, 0, 0, ..., 0, 1)`
impl ExtendableField for Gf2 {
    type ExtendedField = Gf32Bit;

    fn to_extended(&self) -> Self::ExtendedField {
        Gf32Bit::try_from(self.as_u128()).unwrap()
    }
}

impl<V: SharedValue + ExtendableField> SecretSharing<V> for AdditiveShare<V> {
    const ZERO: Self = AdditiveShare::ZERO;
}

impl<V: SharedValue + ExtendableField> LinearSecretSharing<V> for AdditiveShare<V> {}

/// A trait that is implemented for various collections of `replicated::malicious::AdditiveShare`.
/// This allows a protocol to downgrade to ordinary `replicated::semi_honest::AdditiveShare`
/// when the protocol is done.  This should not be used directly.
#[async_trait]
pub trait Downgrade: Send {
    type Target: Send + 'static;
    async fn downgrade(self) -> UnauthorizedDowngradeWrapper<Self::Target>;
}

#[must_use = "You should not be downgrading `replicated::malicious::AdditiveShare` values without calling `MaliciousValidator::validate()`"]
pub struct UnauthorizedDowngradeWrapper<T>(T);
<<<<<<< HEAD
impl<T> UnauthorizedDowngradeWrapper<T> {
    pub(crate) fn new(v: T) -> Self {
        Self(v)
    }
}
=======
impl<T> UnauthorizedDowngradeWrapper<T> {}
>>>>>>> 498e4ecd

pub trait ThisCodeIsAuthorizedToDowngradeFromMalicious<T> {
    fn access_without_downgrade(self) -> T;
}

impl<V: SharedValue + ExtendableField>
    ThisCodeIsAuthorizedToDowngradeFromMalicious<SemiHonestAdditiveShare<V>> for AdditiveShare<V>
{
    fn access_without_downgrade(self) -> SemiHonestAdditiveShare<V> {
        self.x
    }
}

impl<V: SharedValue + Debug + ExtendableField> Debug for AdditiveShare<V> {
    fn fmt(&self, f: &mut Formatter<'_>) -> std::fmt::Result {
        write!(f, "x: {:?}, rx: {:?}", self.x, self.rx)
    }
}

impl<V: SharedValue + ExtendableField> Default for AdditiveShare<V> {
    fn default() -> Self {
        AdditiveShare::new(
            SemiHonestAdditiveShare::default(),
            SemiHonestAdditiveShare::default(),
        )
    }
}

impl<V: SharedValue + ExtendableField> AdditiveShare<V> {
    #[must_use]
    pub fn new(
        x: SemiHonestAdditiveShare<V>,
        rx: SemiHonestAdditiveShare<V::ExtendedField>,
    ) -> Self {
        Self { x, rx }
    }

    pub fn x(&self) -> UnauthorizedDowngradeWrapper<&SemiHonestAdditiveShare<V>> {
        UnauthorizedDowngradeWrapper(&self.x)
    }

    pub fn downgrade(self) -> UnauthorizedDowngradeWrapper<SemiHonestAdditiveShare<V>> {
        UnauthorizedDowngradeWrapper(self.x)
    }

    pub fn rx(&self) -> &SemiHonestAdditiveShare<V::ExtendedField> {
        &self.rx
    }

    pub const ZERO: Self = Self {
        x: SemiHonestAdditiveShare::ZERO,
        rx: SemiHonestAdditiveShare::ZERO,
    };
}

impl<'a, 'b, V: SharedValue + ExtendableField> Add<&'b AdditiveShare<V>> for &'a AdditiveShare<V> {
    type Output = AdditiveShare<V>;

    fn add(self, rhs: &'b AdditiveShare<V>) -> Self::Output {
        AdditiveShare {
            x: &self.x + &rhs.x,
            rx: &self.rx + &rhs.rx,
        }
    }
}

impl<V: SharedValue + ExtendableField> Add<Self> for AdditiveShare<V> {
    type Output = Self;

    fn add(self, rhs: Self) -> Self::Output {
        Add::add(&self, &rhs)
    }
}

impl<V: SharedValue + ExtendableField> Add<AdditiveShare<V>> for &AdditiveShare<V> {
    type Output = AdditiveShare<V>;

    fn add(self, rhs: AdditiveShare<V>) -> Self::Output {
        Add::add(self, &rhs)
    }
}

impl<V: SharedValue + ExtendableField> Add<&AdditiveShare<V>> for AdditiveShare<V> {
    type Output = Self;

    fn add(self, rhs: &Self) -> Self::Output {
        Add::add(&self, rhs)
    }
}

impl<V: SharedValue + ExtendableField> AddAssign<&Self> for AdditiveShare<V> {
    fn add_assign(&mut self, rhs: &Self) {
        self.x += &rhs.x;
        self.rx += &rhs.rx;
    }
}

impl<V: SharedValue + ExtendableField> AddAssign<Self> for AdditiveShare<V> {
    fn add_assign(&mut self, rhs: Self) {
        AddAssign::add_assign(self, &rhs);
    }
}

impl<V: SharedValue + ExtendableField> Neg for AdditiveShare<V> {
    type Output = Self;

    fn neg(self) -> Self {
        Self {
            x: -self.x,
            rx: -self.rx,
        }
    }
}

impl<V: SharedValue + ExtendableField> Sub<Self> for &AdditiveShare<V> {
    type Output = AdditiveShare<V>;

    fn sub(self, rhs: Self) -> Self::Output {
        AdditiveShare {
            x: &self.x - &rhs.x,
            rx: &self.rx - &rhs.rx,
        }
    }
}

impl<V: SharedValue + ExtendableField> Sub<Self> for AdditiveShare<V> {
    type Output = Self;

    fn sub(self, rhs: Self) -> Self::Output {
        Sub::sub(&self, &rhs)
    }
}

impl<V: SharedValue + ExtendableField> Sub<&Self> for AdditiveShare<V> {
    type Output = Self;

    fn sub(self, rhs: &Self) -> Self::Output {
        Sub::sub(&self, rhs)
    }
}

impl<V: SharedValue + ExtendableField> Sub<AdditiveShare<V>> for &AdditiveShare<V> {
    type Output = AdditiveShare<V>;

    fn sub(self, rhs: AdditiveShare<V>) -> Self::Output {
        Sub::sub(self, &rhs)
    }
}

impl<V: SharedValue + ExtendableField> SubAssign<&Self> for AdditiveShare<V> {
    fn sub_assign(&mut self, rhs: &Self) {
        self.x -= &rhs.x;
        self.rx -= &rhs.rx;
    }
}

impl<V: SharedValue + ExtendableField> SubAssign<Self> for AdditiveShare<V> {
    fn sub_assign(&mut self, rhs: Self) {
        SubAssign::sub_assign(self, &rhs);
    }
}

impl<'a, 'b, V: SharedValue + ExtendableField> Mul<&'b V> for &'a AdditiveShare<V> {
    type Output = AdditiveShare<V>;

    fn mul(self, rhs: &'b V) -> Self::Output {
        AdditiveShare {
            x: &self.x * rhs,
            rx: &self.rx * rhs.to_extended(),
        }
    }
}

impl<V: SharedValue + ExtendableField> Mul<V> for AdditiveShare<V> {
    type Output = Self;

    fn mul(self, rhs: V) -> Self::Output {
        Mul::mul(&self, &rhs)
    }
}

impl<V: SharedValue + ExtendableField> Mul<&V> for AdditiveShare<V> {
    type Output = Self;

    fn mul(self, rhs: &V) -> Self::Output {
        Mul::mul(&self, rhs)
    }
}

impl<V: SharedValue + ExtendableField> Mul<V> for &AdditiveShare<V> {
    type Output = AdditiveShare<V>;

    fn mul(self, rhs: V) -> Self::Output {
        Mul::mul(self, &rhs)
    }
}

#[derive(thiserror::Error, Debug)]
pub enum ExtendableFieldDeserializationError<F: Serializable, EF: Serializable> {
    #[error(
        "error deserializing field value when creating a maliciously secure replicated share: {0}"
    )]
    FieldError(F::DeserializationError),
    #[error("error deserializing extended field value when creating a maliciously secure replicated share: {0}")]
    ExtendedFieldError(EF::DeserializationError),
}

/// todo serde macro for these collections so we can hide the crazy size calculations
impl<V: SharedValue + ExtendableField> Serializable for AdditiveShare<V>
where
    SemiHonestAdditiveShare<V>: Serializable,
    SemiHonestAdditiveShare<V::ExtendedField>: Serializable,
    <SemiHonestAdditiveShare<V> as Serializable>::Size:
        Add<<SemiHonestAdditiveShare<V::ExtendedField> as Serializable>::Size>,
    <<SemiHonestAdditiveShare<V> as Serializable>::Size as Add<
        <SemiHonestAdditiveShare<V::ExtendedField> as Serializable>::Size,
    >>::Output: ArrayLength,
{
    type Size = <<SemiHonestAdditiveShare<V> as Serializable>::Size as Add<
        <SemiHonestAdditiveShare<V::ExtendedField> as Serializable>::Size,
    >>::Output;
    type DeserializationError = ExtendableFieldDeserializationError<
        SemiHonestAdditiveShare<V>,
        SemiHonestAdditiveShare<V::ExtendedField>,
    >;

    fn serialize(&self, buf: &mut GenericArray<u8, Self::Size>) {
        let (left, right) =
            buf.split_at_mut(<SemiHonestAdditiveShare<V> as Serializable>::Size::USIZE);
        self.x.serialize(GenericArray::from_mut_slice(left));
        self.rx.serialize(GenericArray::from_mut_slice(right));
    }

    fn deserialize(buf: &GenericArray<u8, Self::Size>) -> Result<Self, Self::DeserializationError> {
        let x =
            <SemiHonestAdditiveShare<V> as Serializable>::deserialize(GenericArray::from_slice(
                &buf[..<SemiHonestAdditiveShare<V> as Serializable>::Size::USIZE],
            ))
            .map_err(ExtendableFieldDeserializationError::FieldError)?;
        let rx = <SemiHonestAdditiveShare<V::ExtendedField> as Serializable>::deserialize(
            GenericArray::from_slice(
                &buf[<SemiHonestAdditiveShare<V::ExtendedField> as Serializable>::Size::USIZE..],
            ),
        )
        .map_err(ExtendableFieldDeserializationError::ExtendedFieldError)?;
        Ok(Self { x, rx })
    }
}

#[async_trait]
impl<F: ExtendableField> Downgrade for AdditiveShare<F> {
    type Target = SemiHonestAdditiveShare<F>;
    async fn downgrade(self) -> UnauthorizedDowngradeWrapper<Self::Target> {
        UnauthorizedDowngradeWrapper(self.x)
    }
}

#[async_trait]
impl<F: ExtendableField> Downgrade for SemiHonestAdditiveShare<F> {
    type Target = SemiHonestAdditiveShare<F>;
    async fn downgrade(self) -> UnauthorizedDowngradeWrapper<Self::Target> {
        UnauthorizedDowngradeWrapper(self)
    }
}

#[async_trait]
impl<T, U> Downgrade for (T, U)
where
    T: Downgrade,
    U: Downgrade,
{
    type Target = (<T>::Target, <U>::Target);
    async fn downgrade(self) -> UnauthorizedDowngradeWrapper<Self::Target> {
        let output = join(self.0.downgrade(), self.1.downgrade()).await;
        UnauthorizedDowngradeWrapper((
            output.0.access_without_downgrade(),
            output.1.access_without_downgrade(),
        ))
    }
}

#[async_trait]
impl<T> Downgrade for BitDecomposed<T>
where
    T: Downgrade,
{
    type Target = BitDecomposed<<T as Downgrade>::Target>;
    async fn downgrade(self) -> UnauthorizedDowngradeWrapper<Self::Target> {
        #[allow(clippy::disallowed_methods)]
        let result = join_all(
            self.into_iter()
                .map(|v| async move { v.downgrade().await.access_without_downgrade() }),
        );
        UnauthorizedDowngradeWrapper(BitDecomposed::new(result.await))
    }
}

#[async_trait]
impl<T> Downgrade for Vec<T>
where
    T: Downgrade,
{
    type Target = Vec<<T as Downgrade>::Target>;
    async fn downgrade(self) -> UnauthorizedDowngradeWrapper<Self::Target> {
        // TODO: connect this number to something.
        let result = seq_join(
            NonZeroUsize::new(4096).unwrap(),
            stream_iter(
                self.into_iter()
                    .map(|v| async move { v.downgrade().await.access_without_downgrade() }),
            ),
        );
        UnauthorizedDowngradeWrapper(result.collect::<Self::Target>().await)
    }
}

impl<T> ThisCodeIsAuthorizedToDowngradeFromMalicious<T> for UnauthorizedDowngradeWrapper<T> {
    fn access_without_downgrade(self) -> T {
        self.0
    }
}

#[cfg(all(test, unit_test))]
mod tests {
    use super::{AdditiveShare, Downgrade, ThisCodeIsAuthorizedToDowngradeFromMalicious};
    use crate::{
        ff::{Field, Fp31, U128Conversions},
        helpers::Role,
        rand::{thread_rng, Rng},
        secret_sharing::{
            replicated::{
                semi_honest::AdditiveShare as SemiHonestAdditiveShare, ReplicatedSecretSharing,
            },
            IntoShares,
        },
        test_fixture::Reconstruct,
    };

    #[test]
    #[allow(clippy::many_single_char_names)]
    fn test_local_operations() {
        let mut rng = rand::thread_rng();

        let a = rng.gen::<Fp31>();
        let b = rng.gen::<Fp31>();
        let c = rng.gen::<Fp31>();
        let d = rng.gen::<Fp31>();
        let e = rng.gen::<Fp31>();
        let f = rng.gen::<Fp31>();
        // Randomization constant
        let r = rng.gen::<Fp31>();

        let one_shared = Fp31::ONE.share_with(&mut rng);
        let a_shared = a.share_with(&mut rng);
        let b_shared = b.share_with(&mut rng);
        let c_shared = c.share_with(&mut rng);
        let d_shared = d.share_with(&mut rng);
        let e_shared = e.share_with(&mut rng);
        let f_shared = f.share_with(&mut rng);
        // Randomization constant
        let r_shared = r.share_with(&mut rng);

        let ra = a * r;
        let rb = b * r;
        let rc = c * r;
        let rd = d * r;
        let re = e * r;
        let rf = f * r;

        let ra_shared = ra.share_with(&mut rng);
        let rb_shared = rb.share_with(&mut rng);
        let rc_shared = rc.share_with(&mut rng);
        let rd_shared = rd.share_with(&mut rng);
        let re_shared = re.share_with(&mut rng);
        let rf_shared = rf.share_with(&mut rng);

        let mut results = Vec::with_capacity(3);

        for &i in Role::all() {
            // Avoiding copies here is a real pain: clone!
            let malicious_one = AdditiveShare::new(one_shared[i].clone(), r_shared[i].clone());
            let malicious_a = AdditiveShare::new(a_shared[i].clone(), ra_shared[i].clone());
            let malicious_b = AdditiveShare::new(b_shared[i].clone(), rb_shared[i].clone());
            let malicious_c = AdditiveShare::new(c_shared[i].clone(), rc_shared[i].clone());
            let malicious_d = AdditiveShare::new(d_shared[i].clone(), rd_shared[i].clone());
            let malicious_e = AdditiveShare::new(e_shared[i].clone(), re_shared[i].clone());
            let malicious_f = AdditiveShare::new(f_shared[i].clone(), rf_shared[i].clone());

            let malicious_a_plus_b = malicious_a + &malicious_b;
            let malicious_c_minus_d = malicious_c - &malicious_d;
            let malicious_1_minus_e = malicious_one - &malicious_e;
            let malicious_2f = malicious_f * Fp31::truncate_from(2_u128);

            let mut temp = -malicious_a_plus_b - &malicious_c_minus_d - &malicious_1_minus_e;
            temp = temp * Fp31::truncate_from(6_u128);
            results.push(temp + &malicious_2f);
        }

        let correct = (-(a + b) - (c - d) - (Fp31::ONE - e)) * Fp31::truncate_from(6_u128)
            + Fp31::truncate_from(2_u128) * f;

        assert_eq!(
            [
                results[0].x().access_without_downgrade(),
                results[1].x().access_without_downgrade(),
                results[2].x().access_without_downgrade(),
            ]
            .reconstruct(),
            correct,
        );
        assert_eq!(
            [results[0].rx(), results[1].rx(), results[2].rx()].reconstruct(),
            correct * r,
        );
    }

    #[tokio::test]
    async fn downgrade() {
        let mut rng = thread_rng();
        let x = SemiHonestAdditiveShare::new(rng.gen::<Fp31>(), rng.gen());
        let y = SemiHonestAdditiveShare::new(rng.gen::<Fp31>(), rng.gen());
        let m = AdditiveShare::new(x.clone(), y);
        assert_eq!(x, Downgrade::downgrade(m).await.access_without_downgrade());
    }
}<|MERGE_RESOLUTION|>--- conflicted
+++ resolved
@@ -84,15 +84,7 @@
 
 #[must_use = "You should not be downgrading `replicated::malicious::AdditiveShare` values without calling `MaliciousValidator::validate()`"]
 pub struct UnauthorizedDowngradeWrapper<T>(T);
-<<<<<<< HEAD
-impl<T> UnauthorizedDowngradeWrapper<T> {
-    pub(crate) fn new(v: T) -> Self {
-        Self(v)
-    }
-}
-=======
 impl<T> UnauthorizedDowngradeWrapper<T> {}
->>>>>>> 498e4ecd
 
 pub trait ThisCodeIsAuthorizedToDowngradeFromMalicious<T> {
     fn access_without_downgrade(self) -> T;
