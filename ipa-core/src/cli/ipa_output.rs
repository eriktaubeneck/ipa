--- conflicted
+++ resolved
@@ -4,11 +4,7 @@
 
 use crate::helpers::query::{IpaQueryConfig, QuerySize};
 
-<<<<<<< HEAD
-#[derive(Debug, serde::Serialize, serde::Deserialize)]
-=======
 #[derive(Debug, Serialize, Deserialize)]
->>>>>>> a7971627
 pub struct QueryResult {
     pub input_size: QuerySize,
     pub config: IpaQueryConfig,
