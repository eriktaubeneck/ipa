--- conflicted
+++ resolved
@@ -7,17 +7,8 @@
         Verbosity,
     },
     ff::{Field, FieldType, Fp31, Fp32BitPrime, Serializable},
-<<<<<<< HEAD
-    helpers::query::{IpaQueryConfig, QueryConfig, QueryType, QueryType::TestMultiply},
-    hpke::{KeyRegistry, PublicKeyOnly},
-    net::{ClientIdentity, MpcHelperClient},
-    protocol::{BreakdownKey, MatchKey},
-    report::{KeyIdentifier, DEFAULT_KEY_ID},
-=======
-    helpers::query::{QueryConfig, QueryType},
+    helpers::query::{QueryConfig, QueryType::TestMultiply},
     net::MpcHelperClient,
-    protocol::QueryId,
->>>>>>> 9753c34e
     secret_sharing::{replicated::semi_honest::AdditiveShare, IntoShares},
 };
 use std::{error::Error, fmt::Debug, ops::Add, path::PathBuf};
@@ -107,151 +98,8 @@
     Ok(())
 }
 
-<<<<<<< HEAD
-fn gen_inputs(
-    count: u32,
-    output_file: Option<PathBuf>,
-    args: EventGeneratorConfig,
-) -> io::Result<()> {
-    let event_gen = EventGenerator::with_config(thread_rng(), args).take(count as usize);
-    let mut writer: Box<dyn Write> = if let Some(path) = output_file {
-        Box::new(OpenOptions::new().write(true).create_new(true).open(path)?)
-    } else {
-        Box::new(stdout().lock())
-    };
-
-    for event in event_gen {
-        event.to_csv(&mut writer)?;
-        writer.write(&[b'\n'])?;
-    }
-
-    Ok(())
-}
-
-#[derive(Default)]
-struct KeyRegistries(Vec<KeyRegistry<PublicKeyOnly>>);
-
-impl KeyRegistries {
-    fn init_from(
-        &mut self,
-        network: &NetworkConfig,
-    ) -> Option<(KeyIdentifier, [&KeyRegistry<PublicKeyOnly>; 3])> {
-        // Get the configs, if all three peers have one
-        let Some(configs) = network
-            .peers()
-            .iter()
-            .fold(Some(vec![]), |acc, peer| {
-                if let (Some(mut vec), Some(hpke_config)) = (acc, peer.hpke_config.as_ref()) {
-                    vec.push(hpke_config);
-                    Some(vec)
-                } else {
-                    None
-                }
-            })
-        else {
-            return None;
-        };
-
-        // Create key registries
-        self.0 = configs
-            .into_iter()
-            .map(|hpke| KeyRegistry::from_keys([PublicKeyOnly(hpke.public_key.clone())]))
-            .collect::<Vec<KeyRegistry<PublicKeyOnly>>>();
-
-        Some((
-            DEFAULT_KEY_ID,
-            self.0.iter().collect::<Vec<_>>().try_into().ok().unwrap(),
-        ))
-    }
-}
-
-async fn ipa(
-    args: &Args,
-    network: &NetworkConfig,
-    security_model: IpaSecurityModel,
-    ipa_query_config: &IpaQueryConfig,
-    helper_clients: &[MpcHelperClient; 3],
-) {
-    let input = InputSource::from(&args.input);
-    let query_type: QueryType;
-    match security_model {
-        IpaSecurityModel::SemiHonest => {
-            query_type = QueryType::SemiHonestIpa(ipa_query_config.clone());
-        }
-        IpaSecurityModel::Malicious => {
-            query_type = QueryType::MaliciousIpa(ipa_query_config.clone())
-        }
-    };
-
-    let input_rows = input.iter::<TestRawDataRecord>().collect::<Vec<_>>();
-    let query_config = QueryConfig::new(query_type, args.input.field, input_rows.len()).unwrap();
-
-    let query_id = helper_clients[0].create_query(query_config).await.unwrap();
-    let expected = {
-        let mut r = ipa_in_the_clear(
-            &input_rows,
-            ipa_query_config.per_user_credit_cap,
-            ipa_query_config.attribution_window_seconds,
-        );
-
-        // pad the output vector to the max breakdown key, to make sure it is aligned with the MPC results
-        // truncate shouldn't happen unless in_the_clear is badly broken
-        r.resize(
-            usize::try_from(ipa_query_config.max_breakdown_key).unwrap(),
-            0,
-        );
-        r
-    };
-
-    // `key_registries` holds the owned registries. `match_key_encryption` has the key ID and
-    // registry references that we pass to playbook_ipa.
-    let mut key_registries = KeyRegistries::default();
-    let match_key_encryption = if ipa_query_config.plaintext_match_keys {
-        None
-    } else {
-        match key_registries.init_from(network) {
-            mk_enc @ Some(_) => mk_enc,
-            None => panic!(
-                "match key encryption was requested, but one or more helpers is missing a public key"
-            ),
-        }
-    };
-
-    tracing::info!("{m:?}", m = ipa_query_config);
-
-    let actual = match args.input.field {
-        FieldType::Fp31 => {
-            playbook_ipa::<Fp31, MatchKey, BreakdownKey, _>(
-                &input_rows,
-                &helper_clients,
-                query_id,
-                match_key_encryption,
-            )
-            .await
-        }
-        FieldType::Fp32BitPrime => {
-            playbook_ipa::<Fp32BitPrime, MatchKey, BreakdownKey, _>(
-                &input_rows,
-                &helper_clients,
-                query_id,
-                match_key_encryption,
-            )
-            .await
-        }
-    };
-
-    validate(expected, actual)
-}
-
 async fn multiply_in_field<F: Field>(args: &Args, helper_clients: &[MpcHelperClient; 3])
 where
-=======
-async fn multiply_in_field<F: Field>(
-    args: &Args,
-    helper_clients: &[MpcHelperClient; 3],
-    query_id: QueryId,
-) where
->>>>>>> 9753c34e
     F: Field + IntoShares<AdditiveShare<F>>,
     <F as Serializable>::Size: Add<<F as Serializable>::Size>,
     <<F as Serializable>::Size as Add<<F as Serializable>::Size>>::Output: ArrayLength<u8>,
