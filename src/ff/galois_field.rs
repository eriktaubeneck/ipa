use crate::{
    ff::{Field, Serializable},
    secret_sharing::{Block, SharedValue},
};
use bitvec::prelude::{bitarr, BitArr, Lsb0};
use generic_array::GenericArray;
use std::ops::Index;
use typenum::{Unsigned, U1, U4, U5};

/// Trait for data types storing arbitrary number of bits.
pub trait GaloisField:
    Field + Into<u128> + Index<usize, Output = bool> + Index<u32, Output = bool>
{
    const POLYNOMIAL: u128;

    fn as_u128(self) -> u128 {
        <Self as Into<u128>>::into(self)
    }
<<<<<<< HEAD

    /// Truncates the higher-order bits larger than `Self::BITS`, and converts
    /// into this data type. This conversion is lossy. Callers are encouraged
    /// to use `try_from` if the input is not known in advance.
    fn truncate_from<T: Into<u128>>(v: T) -> Self;
=======
>>>>>>> a0784659
}

// Bit store type definitions
type U8_1 = BitArr!(for 8, in u8, Lsb0);
type U8_4 = BitArr!(for 32, in u8, Lsb0);
type U8_5 = BitArr!(for 40, in u8, Lsb0);

impl Block for U8_1 {
    type Size = U1;
    const VALID_BIT_LENGTH: u32 = 8;
}

impl Block for U8_4 {
    type Size = U4;
    const VALID_BIT_LENGTH: u32 = 32;
}

impl Block for U8_5 {
    type Size = U5;
    const VALID_BIT_LENGTH: u32 = 40;
}

/// The implementation below cannot be constrained without breaking Rust's
/// macro processor.  This noop ensures that the instance of `GenericArray` used
/// is `Copy`.  It should be - it's the same size as the `BitArray` instance.
fn assert_copy<C: Copy>(c: C) -> C {
    c
}

macro_rules! bit_array_impl {
    ( $modname:ident, $name:ident, $store:ty, $one:expr, $polynomial:expr ) => {
        #[allow(clippy::suspicious_arithmetic_impl)]
        #[allow(clippy::suspicious_op_assign_impl)]
        mod $modname {
            use super::*;

            /// N-bit array of bits. It supports boolean algebra, and provides access
            /// to individual bits via index.
            ///
            /// Bits are stored in the Little-Endian format. Accessing the first element
            /// like `b[0]` will return the LSB.
            #[derive(std::fmt::Debug, Clone, Copy, PartialEq, Eq)]
            pub struct $name($store);

            impl SharedValue for $name {
                type Storage = $store;
                const BITS: u32 = <$store as Block>::VALID_BIT_LENGTH;
                const ZERO: Self = Self(<$store>::ZERO);
            }

            impl Field for $name {
                const ONE: Self = Self($one);

                fn as_u128(&self) -> u128 {
                    (*self).into()
                }
<<<<<<< HEAD
            }

            impl GaloisField for $name {
                const POLYNOMIAL: u128 = $polynomial;
=======
>>>>>>> a0784659

                fn truncate_from<T: Into<u128>>(v: T) -> Self {
                    let v = &v.into().to_le_bytes()[..<Self as Serializable>::Size::to_usize()];
                    Self(<$store>::new(v.try_into().unwrap()))
                }
            }

<<<<<<< HEAD
            // TODO (taikiy): Remove this infallible conversion and bring back to TryFrom
            impl From<u128> for $name {
                fn from(v: u128) -> Self {
                    Self::truncate_from(v)
                }
=======
            impl GaloisField for $name {
                const POLYNOMIAL: u128 = $polynomial;
>>>>>>> a0784659
            }

            impl rand::distributions::Distribution<$name> for rand::distributions::Standard {
                fn sample<R: crate::rand::Rng + ?Sized>(&self, rng: &mut R) -> $name {
                    <$name>::truncate_from(rng.gen::<u128>())
                }
            }

            // Addition in Galois fields.
            //
            // You can think of its structure as similar to polynomials, where all of the coefficients belong to the original field;
            // meaning they are either 0 or 1.
            //
            // Here's an example in GF(2^8)
            // Let a = x^7 + x^4 + x + 1
            // We will write that as 10010011
            // (big-endian notation, where each bit is a coefficient from the polynomial)
            //
            // Let b = x^7 + x^6 + x^3 + x
            // We will write that as 11001010
            //
            // Addition of polynomials is trivial.
            // (x^7 + x^4 + x + 1) + (x^7 + x^6 + x^3 + x)
            // = x^6 + x^4 + x^3 + 1
            // = 01011001
            // Since the coefficients are in GF(2), we can just XOR these bitwise representations.
            // Note for x^7 + x^7 = 0 because 1 + 1 = 0 in GF(2)
            impl std::ops::Add for $name {
                type Output = Self;
                fn add(self, rhs: Self) -> Self::Output {
                    Self(self.0 ^ rhs.0)
                }
            }

            impl std::ops::AddAssign for $name {
                fn add_assign(&mut self, rhs: Self) {
                    *self.0.as_mut_bitslice() ^= rhs.0;
                }
            }

            impl std::ops::Sub for $name {
                type Output = Self;
                fn sub(self, rhs: Self) -> Self::Output {
                    self + rhs
                }
            }

            impl std::ops::SubAssign for $name {
                fn sub_assign(&mut self, rhs: Self) {
                    *self += rhs;
                }
            }

            // This is an implementation of a Galois field.
            // A Galois field of order 2^8 is often written as GF(2^8)
            //
            // Multiplication is a bit more complex:
            //
            // First we need to perform "bitwise multiplication" of the two numbers:
            //            10010011
            //          x 11001010
            //         -----------
            //            00000000
            //           10010011
            //          00000000
            //         10010011
            //        00000000
            //       00000000
            //      10010011
            //   + 10010011
            //   -----------------
            //     110100011111110
            //
            // Notice that addition here is just XOR, there are no carries. Think about the analogy to polynomials:
            //
            // The first part, where the original bit sequence is just bit-shifted can be conceptualized as distributing terms:
            // (x^7 + x^4 + x + 1) * (x^7 + x^6 + x^3 + x)
            //
            // Next, the terms of a given order are combined by adding the coefficients (in this case mod 2).
            // There are no "carries" here, since adding x^6 + x^6 does not yield x^7.
            //
            // So the answer is:
            // x^14 + x^13 + 0 + x^11 + 0 + 0 + 0 + x^7 + x^6 + x^5 + x^4 + x^3 + x^2 + x + 0
            //
            // Finally, we need to reduce this polynomial to something of the same size as the original inputs.
            // For this, we use an irreducible polynomial of order 8. Let's say we've chosen x^8 + x^4 + x^3 + x + 1
            // Any irreducible polynomial of order 8 will do, but this is the one we've chosen as a constant for our implementation of GF(2^8)
            //
            // We assume that: x^8 + x^4 + x^3 + x + 1 = 0
            //
            // Now there are roots of this polynomial, but no *real* roots, only complex roots. Let's call one of those roots α.
            // Our Galois field is really represented by polynomials of α. So our input a was:
            // α^7 + α^4 + α + 1
            //
            // Since we know that x^8 + x^4 + x^3 + x + 1 = 0, we can distribute out terms of this structure and replace them with zero.
            //
            // So the result of our multipliation was:
            // 110100011111110
            // which you can think of as:
            // x^14 + x^13 + 0 + x^11 + 0 + 0 + 0 + x^7 + x^6 + x^5 + x^4 + x^3 + x^2 + x + 0
            //
            // We start by reducing the degree of the highest order element.
            // We know that x^6 * (x^8 + x^4 + x^3 + x + 1) = 0, so we can subtract this value without changing anything
            //
            // The result is the same as
            //      110100011111110
            //  XOR 10001101
            //
            // Basically just bit-shift the irreducible polynomial up 6 bits and XOR it.
            //
            // We can continue this process until we have reached a polynomial where all terms are less than x^8.
            //
            // This defines a field, since all of the following properties hold:
            //
            // 1. Closure: For any two elements a and b in the field, a+b and ab are also in the field.
            // 2. Associativity: Addition and multiplication are both associative, meaning that (a+b)+c = a+(b+c) and (ab)c = a(bc) for any elements a,b, and c in the field.
            // 3. Commutativity: Addition and multiplication are both commutative, meaning that a+b = b+a and ab = ba for any elements a and b in the field.
            // 4. Identity elements: There exist unique elements 0 and 1 in the field such that for any element a in the field, a+0 = a and a×1 = a.
            // 5. Inverse elements: For any non-zero element a in the field, there exists a unique element -a such that a+(-a) = 0, and there exists a unique element a^(-1) such that a×a^(-1) = 1.
            // 6. Distributivity: Multiplication distributes over addition, meaning that a(b+c) = ab+ac for any elements a, b, and c in the field.
            //
            // Tests of Associativity, Commutativity and Distributivity are below.
            impl std::ops::Mul for $name {
                type Output = Self;
                fn mul(self, rhs: Self) -> Self::Output {
                    debug_assert!(2 * Self::BITS < u128::BITS);
                    let a = <Self as GaloisField>::as_u128(self);
                    let mut product = 0;
                    for i in 0..Self::BITS {
                        let bit = u128::from(rhs[i]);
                        product ^= bit * (a << i);
                    }

                    let poly = <Self as GaloisField>::POLYNOMIAL;
                    while (u128::BITS - product.leading_zeros()) > Self::BITS {
                        let bits_to_shift = poly.leading_zeros() - product.leading_zeros();
                        product ^= (poly << bits_to_shift);
                    }

                    Self::try_from(product).unwrap()
                }
            }

            impl std::ops::MulAssign for $name {
                fn mul_assign(&mut self, rhs: Self) {
                    *self = *self * rhs;
                }
            }

            impl std::ops::Neg for $name {
                type Output = Self;
                fn neg(self) -> Self::Output {
                    Self(self.0)
                }
            }

<<<<<<< HEAD
            impl From<$name> for $store {
                fn from(v: $name) -> Self {
                    v.0
=======
            impl TryFrom<u128> for $name {
                type Error = crate::error::Error;

                /// Fallible conversion from `u128` to this data type. The input value must
                /// be at most `Self::BITS` long. That is, the integer value must be less than
                /// or equal to `2^Self::BITS`, or it will return an error.
                fn try_from(v: u128) -> Result<Self, Self::Error> {
                    if u128::BITS - v.leading_zeros() <= Self::BITS {
                        Ok(Self::truncate_from(v))
                    } else {
                        Err(crate::error::Error::FieldValueTruncation(format!(
                            "Bit array size {} is too small to hold the value {}.",
                            Self::BITS,
                            v
                        )))
                    }
>>>>>>> a0784659
                }
            }

            impl From<$name> for $store {
                fn from(v: $name) -> Self {
                    v.0
                }
            }

            #[allow(clippy::from_over_into)]
            impl Into<u128> for $name {
                /// Infallible conversion from this data type to `u128`. We assume that the
                /// inner value is at most 128-bit long. That is, the integer value must be
                /// less than or equal to `2^Self::BITS`. Should be long enough for our use
                /// case.
                fn into(self) -> u128 {
                    debug_assert!(<$name>::BITS <= 128);
                    self
                        .0
                        .iter()
                        .by_refs()
                        .enumerate()
                        .fold(0_u128, |acc, (i, b)| acc + ((*b as u128) << i))
                }
            }

            impl std::ops::Index<usize> for $name {
                type Output = bool;

                fn index(&self, index: usize) -> &Self::Output {
                    &self.0.as_bitslice()[index]
                }
            }

            impl std::ops::Index<u32> for $name {
                type Output = bool;

                fn index(&self, index: u32) -> &Self::Output {
                    &self[index as usize]
                }
            }

            /// Compares two Galois Field elements by their representational ordering
            ///
            /// The original implementation of `Ord` for `bitvec::BitArray` compares two arrays
            /// from LSB, and at the first index where the arrays differ, the array with the high
            /// bit is greater. For our use case, however, we want to compare two arrays by their
            /// integer values represented by the bits. In other words, if `a < b` is true, then
            /// `BitArray::try_from(a).unwrap() < BitArray::try_from(b).unwrap()` must also be true.
            impl Ord for $name {
                fn cmp(&self, other: &Self) -> std::cmp::Ordering {
                    <$name as Into<u128>>::into(*self).cmp(&<$name as Into<u128>>::into(*other))
                }
            }

            impl PartialOrd for $name {
                fn partial_cmp(&self, other: &Self) -> Option<std::cmp::Ordering> {
                    Some(self.cmp(other))
                }
            }

            impl Serializable for $name {
                type Size = <$store as Block>::Size;

                fn serialize(&self, buf: &mut GenericArray<u8, Self::Size>) {
                    buf.copy_from_slice(self.0.as_raw_slice());
                }

                fn deserialize(buf: &GenericArray<u8, Self::Size>) -> Self {
                    Self(<$store>::new(assert_copy(*buf).into()))
                }
            }

            #[cfg(all(test, not(feature = "shuttle")))]
            mod tests {
                use super::*;
                use crate::{ff::GaloisField, secret_sharing::SharedValue};
                use rand::{thread_rng, Rng};

                const MASK: u128 = u128::MAX >> (u128::BITS - <$name>::BITS);

                #[test]
                pub fn basic() {
                    let zero = bitarr!(u8, Lsb0; 0; <$name>::BITS as usize);
                    let mut one = bitarr!(u8, Lsb0; 0; <$name>::BITS as usize);
                    *one.first_mut().unwrap() = true;

                    assert_eq!($name::ZERO.0, zero);
                    assert_eq!($name::ONE.0, one);
                    assert_eq!($name::truncate_from(1_u128).0, one);

                    let max_plus_one = (1_u128 << <$name>::BITS) + 1;
<<<<<<< HEAD
                    // TODO (taikiy): Uncomment this line once TryFrom is back
                    // assert!($name::try_from(max_plus_one).is_err());
                    assert_eq!(
                        $name::try_from(max_plus_one & MASK).unwrap().0,
                        one
                    );

=======
                    assert!($name::try_from(max_plus_one).is_err());
>>>>>>> a0784659
                    assert_eq!($name::truncate_from(max_plus_one).0, one);
                }

                #[test]
                pub fn index() {
                    let s = $name::try_from(1_u128).unwrap();
                    assert_eq!(s[0_usize], true);
                    assert_eq!(s[(<$name>::BITS - 1) as u32], false);
                }

                #[test]
                #[should_panic]
                pub fn out_of_count_index() {
                    let s = $name::try_from(1_u128).unwrap();
                    // Below assert doesn't matter. The indexing should panic
                    assert_eq!(s[<$name>::BITS as usize], false);
                }

                #[test]
                pub fn basic_ops() {
                    let mut rng = thread_rng();
                    let a = rng.gen::<u128>();
                    let b = rng.gen::<u128>();

                    let xor = $name::truncate_from(a ^ b);

                    let a = $name::truncate_from(a);
                    let b = $name::truncate_from(b);

                    assert_eq!(a + b, xor);
                    assert_eq!(a - b, xor);
                    assert_eq!(-a, a);
                    assert_eq!(a + (-a), $name::ZERO);
                }

                #[test]
                pub fn distributive_property_of_multiplication() {
                    let mut rng = thread_rng();
                    let a = $name::truncate_from(rng.gen::<u128>());
                    let b = $name::truncate_from(rng.gen::<u128>());
                    let r = $name::truncate_from(rng.gen::<u128>());
                    let a_plus_b = a + b;
                    let r_a_plus_b = r * a_plus_b;
                    assert_eq!(r_a_plus_b, r * a + r * b);
                }

                #[test]
                pub fn commutative_property_of_multiplication() {
                    let mut rng = thread_rng();
                    let a = $name::truncate_from(rng.gen::<u128>());
                    let b = $name::truncate_from(rng.gen::<u128>());
                    let ab = a * b;
                    // This stupid hack is here to FORCE the compiler to not just optimize this away and really run the test
                    let b_copy = $name::truncate_from(b.as_u128());
                    let ba = b_copy * a;
                    assert_eq!(ab, ba);
                }

                #[test]
                pub fn associative_property_of_multiplication() {
                    let mut rng = thread_rng();
                    let a = $name::truncate_from(rng.gen::<u128>());
                    let b = $name::truncate_from(rng.gen::<u128>());
                    let c = $name::truncate_from(rng.gen::<u128>());
                    let bc = b * c;
                    let ab = a * b;
                    assert_eq!(a * bc, ab * c);
                }

                #[test]
                pub fn conversion() {
                    let max = $name::try_from(MASK).unwrap();

                    assert_eq!(
                        <$name as Into<u128>>::into(max),
                        MASK,
                    );
                }

                #[test]
                pub fn ordering() {
                    let mut rng = thread_rng();
                    let a = rng.gen::<u128>() & MASK;
                    let b = rng.gen::<u128>() & MASK;

                    println!("a: {a}");
                    println!("b: {b}");

                    assert_eq!(a < b, $name::truncate_from(a) < $name::truncate_from(b));
                }

                #[test]
                pub fn serde() {
                    let mut rng = thread_rng();
                    let a = rng.gen::<u128>() & MASK;
                    let a = $name::truncate_from(a);

                    let mut buf = GenericArray::default();
                    a.clone().serialize(&mut buf);

                    assert_eq!(a, $name::deserialize(&buf));
                }
            }
        }

        pub use $modname::$name;
    };
}

bit_array_impl!(
    bit_array_40,
    Gf40Bit,
    U8_5,
    bitarr!(const u8, Lsb0; 1, 0, 0, 0, 0, 0, 0, 0, 0, 0, 0, 0, 0, 0, 0, 0, 0, 0, 0, 0, 0, 0, 0, 0, 0, 0, 0, 0, 0, 0, 0, 0, 0, 0, 0, 0, 0, 0, 0, 0),
    // x^40 + x^5 + x^3 + x^2 + 1
    0b1_0000_0000_0000_0000_0000_0000_0000_0000_0010_1101_u128
);

bit_array_impl!(
    bit_array_32,
    Gf32Bit,
    U8_4,
    bitarr!(const u8, Lsb0; 1, 0, 0, 0, 0, 0, 0, 0, 0, 0, 0, 0, 0, 0, 0, 0, 0, 0, 0, 0, 0, 0, 0, 0, 0, 0, 0, 0, 0, 0, 0, 0),
    // x^32 + x^7 + x^3 + x^2 + 1
    0b1_0000_0000_0000_0000_0000_0000_1000_1101_u128
);

bit_array_impl!(
    bit_array_8,
    Gf8Bit,
    U8_1,
    bitarr!(const u8, Lsb0; 1, 0, 0, 0, 0, 0, 0, 0),
    // x^8 + x^4 + x^3 + x + 1
    0b1_0001_1011_u128
);<|MERGE_RESOLUTION|>--- conflicted
+++ resolved
@@ -16,14 +16,6 @@
     fn as_u128(self) -> u128 {
         <Self as Into<u128>>::into(self)
     }
-<<<<<<< HEAD
-
-    /// Truncates the higher-order bits larger than `Self::BITS`, and converts
-    /// into this data type. This conversion is lossy. Callers are encouraged
-    /// to use `try_from` if the input is not known in advance.
-    fn truncate_from<T: Into<u128>>(v: T) -> Self;
-=======
->>>>>>> a0784659
 }
 
 // Bit store type definitions
@@ -80,13 +72,6 @@
                 fn as_u128(&self) -> u128 {
                     (*self).into()
                 }
-<<<<<<< HEAD
-            }
-
-            impl GaloisField for $name {
-                const POLYNOMIAL: u128 = $polynomial;
-=======
->>>>>>> a0784659
 
                 fn truncate_from<T: Into<u128>>(v: T) -> Self {
                     let v = &v.into().to_le_bytes()[..<Self as Serializable>::Size::to_usize()];
@@ -94,16 +79,8 @@
                 }
             }
 
-<<<<<<< HEAD
-            // TODO (taikiy): Remove this infallible conversion and bring back to TryFrom
-            impl From<u128> for $name {
-                fn from(v: u128) -> Self {
-                    Self::truncate_from(v)
-                }
-=======
             impl GaloisField for $name {
                 const POLYNOMIAL: u128 = $polynomial;
->>>>>>> a0784659
             }
 
             impl rand::distributions::Distribution<$name> for rand::distributions::Standard {
@@ -260,11 +237,6 @@
                 }
             }
 
-<<<<<<< HEAD
-            impl From<$name> for $store {
-                fn from(v: $name) -> Self {
-                    v.0
-=======
             impl TryFrom<u128> for $name {
                 type Error = crate::error::Error;
 
@@ -281,7 +253,6 @@
                             v
                         )))
                     }
->>>>>>> a0784659
                 }
             }
 
@@ -374,17 +345,8 @@
                     assert_eq!($name::truncate_from(1_u128).0, one);
 
                     let max_plus_one = (1_u128 << <$name>::BITS) + 1;
-<<<<<<< HEAD
                     // TODO (taikiy): Uncomment this line once TryFrom is back
                     // assert!($name::try_from(max_plus_one).is_err());
-                    assert_eq!(
-                        $name::try_from(max_plus_one & MASK).unwrap().0,
-                        one
-                    );
-
-=======
-                    assert!($name::try_from(max_plus_one).is_err());
->>>>>>> a0784659
                     assert_eq!($name::truncate_from(max_plus_one).0, one);
                 }
 
