--- conflicted
+++ resolved
@@ -1,5 +1,4 @@
-use ipa_macros::step;
-use strum::AsRefStr;
+use ipa_macros::{step, Step};
 
 use crate::{
     error::Error,
@@ -15,10 +14,6 @@
     },
     secret_sharing::Linear as LinearSecretSharing,
 };
-<<<<<<< HEAD
-use ipa_macros::{step, Step};
-=======
->>>>>>> d812293f
 
 /// This is an implementation of "3. Bit-Decomposition" from I. Damgård et al..
 ///
