--- conflicted
+++ resolved
@@ -120,14 +120,9 @@
     {
         let result = world
             .semi_honest(a, |ctx, a_p| async move {
-<<<<<<< HEAD
                 let validator = ctx.validator();
                 let ctx = validator.context().set_total_records(1);
-                let rbg = RandomBitsGenerator::new(ctx.narrow(&GenerateRandomBits));
-=======
-                let ctx = ctx.set_total_records(1);
-                let rbg = RandomBitsGenerator::new(ctx.narrow("generate_random_bits"));
->>>>>>> f70ddaac
+                let rbg = RandomBitsGenerator::new(ctx.narrow("bitgen"));
                 BitDecomposition::execute(ctx, RecordId::from(0), &rbg, &a_p)
                     .await
                     .unwrap()
