use ipa_macros::step;
use strum::AsRefStr;

use super::or::or;
use crate::{
    error::Error,
    ff::PrimeField,
    protocol::{
        boolean::random_bits_generator::RandomBitsGenerator,
        context::{Context, UpgradedContext},
        step::BitOpStep,
        BasicProtocols, RecordId,
    },
    secret_sharing::Linear as LinearSecretSharing,
};
<<<<<<< HEAD
use ipa_macros::{step, Step};
=======
>>>>>>> d812293f

// Compare an arithmetic-shared value `a` to a known value `c`.
//
// The known value must be a valid field element, i.e., `0 ≤ c < p`.
//
// Adapted from 6.1 Interval Test Protocol in "Multiparty Computation for Interval, Equality, and
// Comparison Without Bit-Decomposition Protocol", Nishide & Ohta, PKC 2007.
// <https://doi.org/10.1007/978-3-540-71677-8_23>
//
// The version in the paper tests c_1 < a < c_2. For us, c_1 is zero (which eliminates the `c < c_1`
// case enumerated in the paper), we test ≤ rather than <, and we finally return `a > c_2` which is
// ~(0 ≤ a ≤ c_2).
//
// The remainder of this description names the variables consistently with other routines in this
// file, which map to the paper as follows:
//
// Paper  Ours
// a      a
// r      r
// c      b
// c_1    0
// c_2    c
//
// Goal: Compute `a > c` as `~(0 ≤ a ≤ c)`
//
// Strategy:
//  1. Generate random r
//  2. Reveal b = a + r
//  3. Derive bounds r_low and r_high from public values, such that the desired result is a simple
//     function of `r_low < r` and `r < r_high`.
//
// Case 1: b > c
// b - c - 1 < r < b + 1
//  ⟺  b - c ≤ r ≤ b
//  ⟺  b - b ≤ b - r ≤ b - (b - c)
//  ⟺  0 ≤ a ≤ c
//  ⟺  ~(a > c)
//
// Case 2: b ≤ c
//  b < r < b + p - c
//  ⟺  b - (b + p - c) < b - r < b - b
//  ⟺  -(p - c) < a < 0
//  ⟺  a > c
//
/// # Errors
/// Lots of things may go wrong here, from timeouts to bad output. They will be signalled
/// back via the error response
///
/// # Panics
/// If `c` is not less than `F::PRIME`.
pub async fn greater_than_constant<F, C, S>(
    ctx: C,
    record_id: RecordId,
    rbg: &RandomBitsGenerator<F, C, S>,
    a: &S,
    c: u128,
) -> Result<S, Error>
where
    F: PrimeField,
    C: UpgradedContext<F, Share = S>,
    S: LinearSecretSharing<F> + BasicProtocols<C, F>,
{
    use GreaterThanConstantStep as Step;

    assert!(c < F::PRIME.into());

    let r = rbg.generate(record_id).await?;

    // Mask `a` with random `r` and reveal.
    let b = (r.b_p.clone() + a)
        .reveal(ctx.narrow(&Step::Reveal), record_id)
        .await?;

    let RBounds { r_lo, r_hi, invert } = compute_r_bounds(b.as_u128(), c, F::PRIME.into());

    // Following logic should match RBounds::evaluate
    let r_gt_r_lo =
        bitwise_greater_than_constant(ctx.narrow(&Step::CompareLo), record_id, &r.b_b, r_lo)
            .await?;
    let r_lt_r_hi =
        bitwise_less_than_constant(ctx.narrow(&Step::CompareHi), record_id, &r.b_b, r_hi).await?;

    // in_range = (r > r_lo) && (r < r_hi)
    let in_range = r_gt_r_lo
        .multiply(&r_lt_r_hi, ctx.narrow(&Step::And), record_id)
        .await?;

    // result = invert ? ~in_range : in_range
    if invert {
        Ok(S::share_known_value(&ctx, F::ONE) - &in_range)
    } else {
        Ok(in_range)
    }
}

struct RBounds {
    r_lo: u128,
    r_hi: u128,
    invert: bool,
}

#[cfg(all(test, unit_test))]
impl RBounds {
    // This is used for the proptest. It must match the actual implementation!
    fn evaluate(&self, r: u128) -> bool {
        if self.invert {
            !(self.r_lo < r && r < self.r_hi)
        } else {
            self.r_lo < r && r < self.r_hi
        }
    }
}

fn compute_r_bounds(b: u128, c: u128, p: u128) -> RBounds {
    let r_lo;
    let r_hi;
    let invert;
    if b > c {
        // Case 1 in description of greater_than_constant
        r_lo = b - c - 1;
        r_hi = b + 1;
        invert = true;
    } else {
        // Case 2 in description of greater_than_constant
        r_lo = b;
        r_hi = p + b - c;
        invert = false;
    }
    RBounds { r_lo, r_hi, invert }
}

#[step]
pub(crate) enum GreaterThanConstantStep {
    Reveal,
    CompareLo,
    CompareHi,
    And,
}

/// Compares the `[a]` and `c`, and returns `1` iff `a > c`
///
/// Rabbit: Efficient Comparison for Secure Multi-Party Computation
/// 2.1 Comparison with Bitwise Shared Input – `LTBits` Protocol
/// Eleftheria Makri, et al.
/// <https://eprint.iacr.org/2021/119.pdf>
///
/// # Errors
/// Lots of things may go wrong here, from timeouts to bad output. They will be signalled
/// back via the error response
///
/// # Panics
/// if bitwise share `a` is longer than 128 bits.
pub async fn bitwise_greater_than_constant<F, C, S>(
    ctx: C,
    record_id: RecordId,
    a: &[S],
    c: u128,
) -> Result<S, Error>
where
    F: PrimeField,
    C: Context,
    S: LinearSecretSharing<F> + BasicProtocols<C, F>,
{
    assert!(a.len() <= 128);

    let first_diff_bit = first_differing_bit(&ctx, record_id, a, c).await?;

    // Compute the dot-product [a] x `first_diff_bit`. 1 iff a > c.
    S::sum_of_products(ctx.narrow(&Step::DotProduct), record_id, &first_diff_bit, a).await
}

/// Compares the `[a]` and `c`, and returns `1` iff `a < c`
///
/// Rabbit: Efficient Comparison for Secure Multi-Party Computation
/// 2.1 Comparison with Bitwise Shared Input – `LTBits` Protocol
/// Eleftheria Makri, et al.
/// <https://eprint.iacr.org/2021/119.pdf>
///
/// # Errors
/// Lots of things may go wrong here, from timeouts to bad output. They will be signalled
/// back via the error response
///
/// # Panics
/// if bitwise share `a` is longer than 128 bits.
pub async fn bitwise_less_than_constant<F, C, S>(
    ctx: C,
    record_id: RecordId,
    a: &[S],
    c: u128,
) -> Result<S, Error>
where
    F: PrimeField,
    C: Context,
    S: LinearSecretSharing<F> + BasicProtocols<C, F>,
{
    assert!(a.len() <= 128);

    let first_diff_bit = first_differing_bit(&ctx, record_id, a, c).await?;

    let not_a = a
        .iter()
        .map(|bit| S::share_known_value(&ctx, F::ONE) - bit)
        .collect::<Vec<_>>();

    // Compute the dot-product [~a] x `first_diff_bit`. 1 iff a < c.
    S::sum_of_products(
        ctx.narrow(&Step::DotProduct),
        record_id,
        &first_diff_bit,
        &not_a,
    )
    .await
}

async fn first_differing_bit<F, C, S>(
    ctx: &C,
    record_id: RecordId,
    a: &[S],
    b: u128,
) -> Result<Vec<S>, Error>
where
    F: PrimeField,
    C: Context,
    S: LinearSecretSharing<F> + BasicProtocols<C, F>,
{
    let one = S::share_known_value(ctx, F::ONE);

    // Compute `[a] ^ b`. This step gives us the bits of values where they differ.
    let xored_bits = a
        .iter()
        .enumerate()
        .map(|(i, a_bit)| {
            // Local XOR
            if ((b >> i) & 1) == 0 {
                a_bit.clone()
            } else {
                one.clone() - a_bit
            }
        })
        .collect::<Vec<_>>();

    // Compute prefix-or of the xor'ed bits. This yields 0's followed by 1's with the transition
    // from 0 to 1 occurring at the index of the first different bit.
    let prefix_or_context = ctx.narrow(&Step::PrefixOr);
    let mut first_diff_bit = Vec::with_capacity(xored_bits.len());
    let mut previous_bit = xored_bits.last().cloned().unwrap();
    first_diff_bit.push(previous_bit.clone());
    // Process from MSB to LSB
    for (i, bit) in xored_bits
        .iter()
        .take(xored_bits.len() - 1)
        .rev()
        .enumerate()
    {
        let result = or(
            prefix_or_context.narrow(&BitOpStep::from(i)),
            record_id,
            &previous_bit,
            bit,
        )
        .await?;

        // Subtract the previous or'ed bit to yield a single 1 at the index of the first
        // differing bit. Note that at the index where the transition from 0 to 1 happens,
        // `prefix_or[i + 1] > prefix_or[i]`. Do not change the order of the subtraction
        // unless we use Fp2, or the result will be `[p-1]`.
        first_diff_bit.push(result.clone() - &previous_bit);

        previous_bit = result;
    }
    // Change the order back to the little-endian format.
    first_diff_bit.reverse();

    Ok(first_diff_bit)
}

#[step]
pub(crate) enum Step {
    PrefixOr,
    DotProduct,
}

#[cfg(all(test, unit_test))]
mod tests {
    use proptest::proptest;
    use rand::{distributions::Standard, prelude::Distribution, Rng};

    use super::{
        bitwise_greater_than_constant, bitwise_less_than_constant, compute_r_bounds,
        greater_than_constant,
    };
    use crate::{
        ff::{Field, Fp31, Fp32BitPrime, PrimeField},
        protocol::{
            boolean::random_bits_generator::RandomBitsGenerator,
            context::{Context, UpgradableContext, Validator},
            RecordId,
        },
        rand::thread_rng,
        secret_sharing::{replicated::malicious::ExtendableField, SharedValue},
        test_fixture::{into_bits, Reconstruct, Runner, TestWorld},
    };

    async fn bitwise_lt<F>(world: &TestWorld, a: F, b: u128) -> F
    where
        F: PrimeField + ExtendableField,
        (F, F): Sized,
        Standard: Distribution<F>,
    {
        let input = into_bits(a);

        let result = world
            .semi_honest(input.clone(), |ctx, a_share| async move {
                bitwise_less_than_constant(ctx.set_total_records(1), RecordId::from(0), &a_share, b)
                    .await
                    .unwrap()
            })
            .await
            .reconstruct();

        let m_result = world
            .upgraded_malicious(input, |ctx, a_share| async move {
                bitwise_less_than_constant(ctx.set_total_records(1), RecordId::from(0), &a_share, b)
                    .await
                    .unwrap()
            })
            .await
            .reconstruct();

        assert_eq!(result, m_result);

        result
    }

    async fn bitwise_gt<F>(world: &TestWorld, a: F, b: u128) -> F
    where
        F: PrimeField + ExtendableField,
        (F, F): Sized,
        Standard: Distribution<F>,
    {
        let input = into_bits(a);
        let result = world
            .semi_honest(input.clone(), |ctx, a_share| async move {
                bitwise_greater_than_constant(
                    ctx.set_total_records(1),
                    RecordId::from(0),
                    &a_share,
                    b,
                )
                .await
                .unwrap()
            })
            .await
            .reconstruct();

        let m_result = world
            .upgraded_malicious(input, |ctx, a_share| async move {
                bitwise_greater_than_constant(
                    ctx.set_total_records(1),
                    RecordId::from(0),
                    &a_share,
                    b,
                )
                .await
                .unwrap()
            })
            .await
            .reconstruct();

        assert_eq!(result, m_result);

        result
    }

    async fn gt<F>(world: &TestWorld, lhs: F, rhs: u128) -> F
    where
        F: PrimeField + ExtendableField,
        (F, F): Sized,
        Standard: Distribution<F>,
    {
        let bitwise_result = bitwise_gt(world, lhs, rhs).await;

        let result = world
            .semi_honest(lhs, |ctx, lhs| async move {
                let validator = ctx.validator();
                let ctx = validator.context().set_total_records(1);
                greater_than_constant(
                    ctx.clone(),
                    RecordId::from(0),
                    &RandomBitsGenerator::new(ctx),
                    &lhs,
                    rhs,
                )
                .await
                .unwrap()
            })
            .await
            .reconstruct();

        assert_eq!(bitwise_result, result);

        let m_result = world
            .upgraded_malicious(lhs, |ctx, lhs| async move {
                let ctx = ctx.set_total_records(1);
                greater_than_constant(
                    ctx.clone(),
                    RecordId::from(0),
                    &RandomBitsGenerator::new(ctx),
                    &lhs,
                    rhs,
                )
                .await
                .unwrap()
            })
            .await
            .reconstruct();

        assert_eq!(result, m_result);

        result
    }

    #[tokio::test]
    pub async fn gt_fp31() {
        let c = Fp31::truncate_from;
        let zero = Fp31::ZERO;
        let one = Fp31::ONE;
        let world = TestWorld::default();

        assert_eq!(zero, gt(&world, zero, 1).await);
        assert_eq!(one, gt(&world, one, 0).await);
        assert_eq!(zero, gt(&world, zero, 0).await);
        assert_eq!(zero, gt(&world, one, 1).await);

        assert_eq!(zero, gt(&world, c(3_u8), 7).await);
        assert_eq!(one, gt(&world, c(21), 20).await);
        assert_eq!(zero, gt(&world, c(9), 9).await);

        assert_eq!(zero, gt(&world, zero, u128::from(Fp31::PRIME) - 1).await);
        assert_eq!(one, gt(&world, c(Fp31::PRIME - 1), 0).await);

        assert_eq!(zero, bitwise_gt(&world, zero, Fp31::PRIME.into()).await);
    }

    #[tokio::test]
    pub async fn gt_fp32bit_prime() {
        let c = Fp32BitPrime::truncate_from::<u32>;
        let zero = Fp32BitPrime::ZERO;
        let one = Fp32BitPrime::ONE;
        let u16_max: u32 = u16::MAX.into();
        let world = TestWorld::default();

        assert_eq!(zero, gt(&world, zero, 1).await);
        assert_eq!(one, gt(&world, one, 0).await);
        assert_eq!(zero, gt(&world, zero, 0).await);
        assert_eq!(zero, gt(&world, one, 1).await);

        assert_eq!(zero, gt(&world, c(3), 7).await);
        assert_eq!(one, gt(&world, c(21), 20).await);
        assert_eq!(zero, gt(&world, c(9), 9).await);

        assert_eq!(zero, gt(&world, c(u16_max), u16_max.into()).await);
        assert_eq!(zero, gt(&world, c(u16_max), (u16_max + 1).into()).await);
        assert_eq!(one, gt(&world, c(u16_max + 1), u16_max.into()).await);

        assert_eq!(
            zero,
            gt(&world, zero, u128::from(Fp32BitPrime::PRIME) - 1).await
        );
        assert_eq!(
            zero,
            gt(&world, c(u16_max), (Fp32BitPrime::PRIME - 1).into()).await
        );
        assert_eq!(
            one,
            gt(&world, c(Fp32BitPrime::PRIME - 1), u16_max.into()).await
        );

        assert_eq!(
            zero,
            bitwise_gt(&world, zero, Fp32BitPrime::PRIME.into()).await
        );
    }

    #[tokio::test]
    pub async fn bw_lt_fp31() {
        let c = Fp31::truncate_from;
        let zero = Fp31::ZERO;
        let one = Fp31::ONE;
        let world = TestWorld::default();

        assert_eq!(one, bitwise_lt(&world, zero, 1).await);
        assert_eq!(zero, bitwise_lt(&world, one, 0).await);
        assert_eq!(zero, bitwise_lt(&world, zero, 0).await);
        assert_eq!(zero, bitwise_lt(&world, one, 1).await);

        assert_eq!(one, bitwise_lt(&world, c(3_u8), 7).await);
        assert_eq!(zero, bitwise_lt(&world, c(21), 20).await);
        assert_eq!(zero, bitwise_lt(&world, c(9), 9).await);

        assert_eq!(one, bitwise_lt(&world, zero, Fp31::PRIME.into()).await);
        assert_eq!(zero, bitwise_lt(&world, c(Fp31::PRIME - 1), 0).await);
    }

    #[tokio::test]
    pub async fn bw_lt_fp32bit_prime() {
        let c = Fp32BitPrime::truncate_from::<u32>;
        let zero = Fp32BitPrime::ZERO;
        let one = Fp32BitPrime::ONE;
        let u16_max: u32 = u16::MAX.into();
        let world = TestWorld::default();

        assert_eq!(one, bitwise_lt(&world, zero, 1).await);
        assert_eq!(zero, bitwise_lt(&world, one, 0).await);
        assert_eq!(zero, bitwise_lt(&world, zero, 0).await);
        assert_eq!(zero, bitwise_lt(&world, one, 1).await);

        assert_eq!(one, bitwise_lt(&world, c(3), 7).await);
        assert_eq!(zero, bitwise_lt(&world, c(21), 20).await);
        assert_eq!(zero, bitwise_lt(&world, c(9), 9).await);

        assert_eq!(
            zero,
            bitwise_lt(&world, c(u16_max + 1), u16_max.into()).await
        );
        assert_eq!(
            one,
            bitwise_lt(&world, c(u16_max), (u16_max + 1).into()).await
        );

        assert_eq!(
            one,
            bitwise_lt(&world, zero, Fp32BitPrime::PRIME.into()).await
        );
        assert_eq!(
            zero,
            bitwise_lt(&world, c(Fp32BitPrime::PRIME - 1), 0).await
        );
    }

    proptest! {
        #[test]
        fn gt_fp31_proptest(a in 0..Fp31::PRIME, c in 0..Fp31::PRIME) {
            type F = Fp31;
            let r = thread_rng().gen::<F>();
            let b = F::truncate_from(a) + r;
            assert_eq!(a > c, compute_r_bounds(b.as_u128(), c.into(), F::PRIME.into()).evaluate(r.as_u128()));
        }

        #[test]
        fn gt_fp_32bit_prime_proptest(a in 0..Fp32BitPrime::PRIME, c in 0..Fp32BitPrime::PRIME) {
            type F = Fp32BitPrime;
            let r = thread_rng().gen::<F>();
            let b = F::truncate_from(a) + r;
            assert_eq!(a > c, compute_r_bounds(b.as_u128(), c.into(), F::PRIME.into()).evaluate(r.as_u128()));
        }
    }

    // this test is for manual execution only
    #[ignore]
    #[tokio::test]
    pub async fn bw_cmp_random_32_bit_prime_field_elements() {
        let world = TestWorld::default();
        let mut rand = thread_rng();
        for _ in 0..1000 {
            let a = rand.gen::<Fp32BitPrime>();
            let b = rand.gen::<Fp32BitPrime>();
            assert_eq!(
                Fp32BitPrime::truncate_from(a.as_u128() > b.as_u128()),
                bitwise_gt(&world, a, b.as_u128()).await
            );
        }
    }

    // this test is for manual execution only
    #[ignore]
    #[tokio::test]
    pub async fn bw_cmp_all_fp31() {
        let world = TestWorld::default();
        for a in 0..Fp31::PRIME {
            for b in 0..Fp31::PRIME {
                assert_eq!(
                    Fp31::truncate_from(a > b),
                    bitwise_gt(&world, Fp31::truncate_from(a), b.into()).await
                );
            }
        }
    }
}<|MERGE_RESOLUTION|>--- conflicted
+++ resolved
@@ -1,5 +1,4 @@
-use ipa_macros::step;
-use strum::AsRefStr;
+use ipa_macros::{step, Step};
 
 use super::or::or;
 use crate::{
@@ -13,10 +12,6 @@
     },
     secret_sharing::Linear as LinearSecretSharing,
 };
-<<<<<<< HEAD
-use ipa_macros::{step, Step};
-=======
->>>>>>> d812293f
 
 // Compare an arithmetic-shared value `a` to a known value `c`.
 //
