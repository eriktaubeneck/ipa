use crate::{
    bits::{Fp2Array, Serializable},
    error::Error,
    ff::Field,
    protocol::{
        attribution::{
            do_the_binary_tree_thing,
            input::{
                MCAggregateCreditInputRow, MCAggregateCreditOutputRow,
                MCCappedCreditsWithAggregationBit,
            },
        },
        context::{Context, MaliciousContext, SemiHonestContext},
        malicious::MaliciousValidator,
        modulus_conversion::split_into_multi_bit_slices,
        sort::{
            apply_sort::apply_sort_permutation,
            generate_permutation::{
                generate_permutation_and_reveal_shuffled,
                malicious_generate_permutation_and_reveal_shuffled,
            },
        },
        BasicProtocols, Substep,
    },
    secret_sharing::{
        replicated::{
            malicious::AdditiveShare as MaliciousReplicated,
            semi_honest::AdditiveShare as Replicated,
        },
        Arithmetic,
    },
};

use crate::protocol::ipa::Step::AggregateCredit;

/// Aggregation step for Oblivious Attribution protocol.
/// # Panics
/// It probably won't
///
/// # Errors
/// propagates errors from multiplications
pub async fn aggregate_credit<F, BK>(
<<<<<<< HEAD
    ctx: SemiHonestContext<'_, F>,
    capped_credits: impl Iterator<Item = MCAggregateCreditInputRow<F, Replicated<F>>>,
=======
    ctx: SemiHonestContext<'_>,
    capped_credits: &[MCAggregateCreditInputRow<F, Replicated<F>>],
>>>>>>> 32ed9774
    max_breakdown_key: u128,
    num_multi_bits: u32,
) -> Result<Vec<MCAggregateCreditOutputRow<F, Replicated<F>, BK>>, Error>
where
    F: Field,
    BK: Fp2Array,
    for<'a> Replicated<F>: Serializable + BasicProtocols<SemiHonestContext<'a>, F>,
{
    //
    // 1. Add aggregation bits and new rows per unique breakdown_key
    //
    let capped_credits_with_aggregation_bits = add_aggregation_bits_and_breakdown_keys::<_, _, _, BK>(
        &ctx,
        capped_credits,
        max_breakdown_key,
    );

    //
    // 2. Sort by `breakdown_key`. Rows with `aggregation_bit` = 0 must
    // precede all other rows in the input. (done in the previous step).
    //
    let sorted_input = sort_by_breakdown_key(
        ctx.narrow(&Step::SortByBreakdownKey),
        capped_credits_with_aggregation_bits,
        max_breakdown_key,
        num_multi_bits,
    )
    .await?;

    //
    // 3. Aggregate by parallel prefix sum of credits per breakdown_key
    //
    //     b = current.stop_bit * successor.helper_bit;
    //     new_credit[current_index] = current.credit + b * successor.credit;
    //     new_stop_bit[current_index] = b * successor.stop_bit;
    //
    let helper_bits = sorted_input
        .iter()
        .skip(1)
        .map(|x| x.helper_bit.clone())
        .collect::<Vec<_>>();

    let mut credits = sorted_input
        .iter()
        .map(|x| x.credit.clone())
        .collect::<Vec<_>>();

    do_the_binary_tree_thing(ctx.clone(), helper_bits, &mut credits).await?;

    // Prepare the sidecar for sorting
    let aggregated_credits = sorted_input
        .iter()
        .enumerate()
        .map(|(i, x)| {
            MCCappedCreditsWithAggregationBit::new(
                x.helper_bit.clone(),
                x.aggregation_bit.clone(),
                x.breakdown_key.clone(),
                credits[i].clone(),
            )
        })
        .collect::<Vec<_>>();

    //
    // 4. Sort by `aggregation_bit`
    //
    let sorted_output =
        sort_by_aggregation_bit(ctx.narrow(&Step::SortByAttributionBit), aggregated_credits)
            .await?;

    // Take the first k elements, where k is the amount of breakdown keys.
    Ok(sorted_output
        .iter()
        .take(max_breakdown_key.try_into().unwrap())
        .map(|x| MCAggregateCreditOutputRow::new(x.breakdown_key.clone(), x.credit.clone()))
        .collect::<Vec<_>>())
}

/// Aggregation step for Oblivious Attribution protocol.
/// # Panics
/// It probably won't
///
/// # Errors
/// propagates errors from multiplications
<<<<<<< HEAD
pub async fn malicious_aggregate_credit<'a, F, BK, I>(
    malicious_validator: MaliciousValidator<'_, F>,
    sh_ctx: SemiHonestContext<'a, F>,
    capped_credits: I,
=======
pub async fn malicious_aggregate_credit<'a, F, BK>(
    malicious_validator: MaliciousValidator<'a, F>,
    sh_ctx: SemiHonestContext<'a>,
    capped_credits: &[MCAggregateCreditInputRow<F, MaliciousReplicated<F>>],
>>>>>>> 32ed9774
    max_breakdown_key: u128,
    num_multi_bits: u32,
) -> Result<
    (
        MaliciousValidator<'a, F>,
        Vec<MCAggregateCreditOutputRow<F, MaliciousReplicated<F>, BK>>,
    ),
    Error,
>
where
    F: Field,
    BK: Fp2Array,
<<<<<<< HEAD
    I: Iterator<Item = MCAggregateCreditInputRow<F, MaliciousReplicated<F>>>,
    MaliciousReplicated<F>: Serializable,
=======
    MaliciousReplicated<F>: Serializable + BasicProtocols<MaliciousContext<'a, F>, F>,
>>>>>>> 32ed9774
{
    let m_ctx = malicious_validator.context().narrow(&AggregateCredit);
    //
    // 1. Add aggregation bits and new rows per unique breakdown_key
    //
    let capped_credits_with_aggregation_bits = add_aggregation_bits_and_breakdown_keys::<_, _, _, BK>(
        &m_ctx,
        capped_credits,
        max_breakdown_key,
    );

    let capped_credits_with_aggregation_bits = malicious_validator
        .validate(capped_credits_with_aggregation_bits)
        .await?;
    //
    // 2. Sort by `breakdown_key`. Rows with `aggregation_bit` = 0 must
    // precede all other rows in the input. (done in the previous step).
    //
    let (malicious_validator, sorted_input) = malicious_sort_by_breakdown_key(
        sh_ctx.narrow(&Step::SortByBreakdownKey),
        capped_credits_with_aggregation_bits,
        max_breakdown_key,
        num_multi_bits,
    )
    .await?;

    let m_ctx = malicious_validator.context();
    //
    // 3. Aggregate by parallel prefix sum of credits per breakdown_key
    //
    //     b = current.stop_bit * successor.helper_bit;
    //     new_credit[current_index] = current.credit + b * successor.credit;
    //     new_stop_bit[current_index] = b * successor.stop_bit;
    //
    let helper_bits = sorted_input
        .iter()
        .skip(1)
        .map(|x| x.helper_bit.clone())
        .collect::<Vec<_>>();

    let mut credits = sorted_input
        .iter()
        .map(|x| x.credit.clone())
        .collect::<Vec<_>>();

    do_the_binary_tree_thing(m_ctx, helper_bits, &mut credits).await?;

    // Prepare the sidecar for sorting
    let aggregated_credits = sorted_input
        .iter()
        .enumerate()
        .map(|(i, x)| {
            MCCappedCreditsWithAggregationBit::new(
                x.helper_bit.clone(),
                x.aggregation_bit.clone(),
                x.breakdown_key.clone(),
                credits[i].clone(),
            )
        })
        .collect::<Vec<_>>();

    let aggregated_credits = malicious_validator.validate(aggregated_credits).await?;
    //
    // 4. Sort by `aggregation_bit`
    //
    let (malicious_validator, sorted_output) = malicious_sort_by_aggregation_bit(
        sh_ctx.narrow(&Step::SortByAttributionBit),
        aggregated_credits,
    )
    .await?;

    // Take the first k elements, where k is the amount of breakdown keys.
    let result = sorted_output
        .iter()
        .take(max_breakdown_key.try_into().unwrap())
        .map(|x| MCAggregateCreditOutputRow::new(x.breakdown_key.clone(), x.credit.clone()))
        .collect::<Vec<_>>();

    Ok((malicious_validator, result))
}

fn add_aggregation_bits_and_breakdown_keys<F, C, T, BK>(
    ctx: &C,
    capped_credits: impl Iterator<Item = MCAggregateCreditInputRow<F, T>>,
    max_breakdown_key: u128,
) -> Vec<MCCappedCreditsWithAggregationBit<F, T>>
where
    F: Field,
    C: Context,
    T: Arithmetic<F> + BasicProtocols<C, F>,
    BK: Fp2Array,
{
    let zero = T::ZERO;
    let one = T::share_known_value(ctx, F::ONE);

    // Unique breakdown_key values with all other fields initialized with 0's.
    // Since we cannot see the actual breakdown key values, we'll need to
    // append all possible values. For now, we assume breakdown_key is in the
    // range of (0..max_breakdown_key).
    let mut unique_breakdown_keys = (0..max_breakdown_key)
        .map(|i| {
            // Since these breakdown keys are publicly known, we can directly convert them to Vec<Replicated<F>>
            let bk_bits = BK::truncate_from(i);
            let converted_bk = (0..BK::BITS)
                .map(|i| {
                    if bk_bits[i] {
                        one.clone()
                    } else {
                        zero.clone()
                    }
                })
                .collect::<Vec<_>>();

            MCCappedCreditsWithAggregationBit::new(
                zero.clone(),
                zero.clone(),
                converted_bk,
                zero.clone(),
            )
        })
        .collect::<Vec<_>>();

    // Add aggregation bits and initialize with 1's.
    unique_breakdown_keys.extend(&mut capped_credits.map(|x| {
        MCCappedCreditsWithAggregationBit::new(
            one.clone(),
            one.clone(),
            x.breakdown_key.clone(),
            x.credit,
        )
    }));

    unique_breakdown_keys
}

async fn sort_by_breakdown_key<F: Field>(
    ctx: SemiHonestContext<'_>,
    input: Vec<MCCappedCreditsWithAggregationBit<F, Replicated<F>>>,
    max_breakdown_key: u128,
    num_multi_bits: u32,
) -> Result<Vec<MCCappedCreditsWithAggregationBit<F, Replicated<F>>>, Error> {
    let breakdown_keys = input
        .iter()
        .map(|x| x.breakdown_key.clone())
        .collect::<Vec<_>>();

    // We only need to run a radix sort on the bits used by all possible
    // breakdown key values.
    let valid_bits_count = u128::BITS - (max_breakdown_key - 1).leading_zeros();

    let breakdown_keys =
        split_into_multi_bit_slices(&breakdown_keys, valid_bits_count, num_multi_bits);

    let sort_permutation = generate_permutation_and_reveal_shuffled(
        ctx.narrow(&Step::GeneratePermutationByBreakdownKey),
        breakdown_keys.iter(),
    )
    .await?;

    apply_sort_permutation(
        ctx.narrow(&Step::ApplyPermutationOnBreakdownKey),
        input,
        &sort_permutation,
    )
    .await
}

async fn malicious_sort_by_breakdown_key<F: Field>(
    ctx: SemiHonestContext<'_>,
    input: Vec<MCCappedCreditsWithAggregationBit<F, Replicated<F>>>,
    max_breakdown_key: u128,
    num_multi_bits: u32,
) -> Result<
    (
        MaliciousValidator<'_, F>,
        Vec<MCCappedCreditsWithAggregationBit<F, MaliciousReplicated<F>>>,
    ),
    Error,
> {
    let breakdown_keys = input
        .iter()
        .map(|x| x.breakdown_key.clone())
        .collect::<Vec<_>>();

    // We only need to run a radix sort on the bits used by all possible
    // breakdown key values.
    let valid_bits_count = u128::BITS - (max_breakdown_key - 1).leading_zeros();

    let breakdown_keys =
        split_into_multi_bit_slices(&breakdown_keys, valid_bits_count, num_multi_bits);

    let sort_permutation = malicious_generate_permutation_and_reveal_shuffled(
        ctx.narrow(&Step::GeneratePermutationByBreakdownKey),
        breakdown_keys.iter(),
    )
    .await?;

    let malicious_validator = MaliciousValidator::new(ctx);
    let m_ctx = malicious_validator.context();
    let input = m_ctx.upgrade(input).await?;
    Ok((
        malicious_validator,
        apply_sort_permutation(
            m_ctx.narrow(&Step::ApplyPermutationOnBreakdownKey),
            input,
            &sort_permutation,
        )
        .await?,
    ))
}

async fn sort_by_aggregation_bit<F: Field>(
    ctx: SemiHonestContext<'_>,
    input: Vec<MCCappedCreditsWithAggregationBit<F, Replicated<F>>>,
) -> Result<Vec<MCCappedCreditsWithAggregationBit<F, Replicated<F>>>, Error> {
    // Since aggregation_bit is a 1-bit share of 1 or 0, we'll just extract the
    // field and wrap it in another vector.
    let aggregation_bits = [input
        .iter()
        .map(|x| vec![x.aggregation_bit.clone()])
        .collect::<Vec<_>>()];

    let sort_permutation = generate_permutation_and_reveal_shuffled(
        ctx.narrow(&Step::GeneratePermutationByAttributionBit),
        aggregation_bits.iter(),
    )
    .await?;

    apply_sort_permutation(
        ctx.narrow(&Step::ApplyPermutationOnAttributionBit),
        input,
        &sort_permutation,
    )
    .await
}

async fn malicious_sort_by_aggregation_bit<'a, F: Field>(
    ctx: SemiHonestContext<'_>,
    input: Vec<MCCappedCreditsWithAggregationBit<F, Replicated<F>>>,
) -> Result<
    (
        MaliciousValidator<'_, F>,
        Vec<MCCappedCreditsWithAggregationBit<F, MaliciousReplicated<F>>>,
    ),
    Error,
> {
    // Since aggregation_bit is a 1-bit share of 1 or 0, we'll just extract the
    // field and wrap it in another vector.
    let aggregation_bits = [input
        .iter()
        .map(|x| vec![x.aggregation_bit.clone()])
        .collect::<Vec<_>>()];

    let sort_permutation = malicious_generate_permutation_and_reveal_shuffled(
        ctx.narrow(&Step::GeneratePermutationByAttributionBit),
        aggregation_bits.iter(),
    )
    .await?;

    let malicious_validator = MaliciousValidator::new(ctx);
    let m_ctx = malicious_validator.context();
    let input = m_ctx.upgrade(input).await?;

    Ok((
        malicious_validator,
        apply_sort_permutation(
            m_ctx.narrow(&Step::ApplyPermutationOnAttributionBit),
            input,
            &sort_permutation,
        )
        .await?,
    ))
}

#[derive(Debug, Clone, Copy, PartialEq, Eq, Hash)]
enum Step {
    SortByBreakdownKey,
    SortByAttributionBit,
    GeneratePermutationByBreakdownKey,
    ApplyPermutationOnBreakdownKey,
    GeneratePermutationByAttributionBit,
    ApplyPermutationOnAttributionBit,
}

impl Substep for Step {}

impl AsRef<str> for Step {
    fn as_ref(&self) -> &str {
        match self {
            Self::SortByBreakdownKey => "sort_by_breakdown_key",
            Self::SortByAttributionBit => "sort_by_attribution_bit",
            Self::GeneratePermutationByBreakdownKey => "generate_permutation_by_breakdown_key",
            Self::ApplyPermutationOnBreakdownKey => "apply_permutation_by_breakdown_key",
            Self::GeneratePermutationByAttributionBit => "generate_permutation_by_attribution_bit",
            Self::ApplyPermutationOnAttributionBit => "apply_permutation_on_attribution_bit",
        }
    }
}

#[cfg(all(test, not(feature = "shuttle")))]
mod tests {

    use super::aggregate_credit;
    use crate::{
        aggregation_test_input,
        bits::Fp2Array,
        ff::{Field, Fp32BitPrime},
        protocol::{
            attribution::input::{AggregateCreditInputRow, MCAggregateCreditInputRow},
            context::Context,
            modulus_conversion::{convert_all_bits, convert_all_bits_local},
            BreakdownKey, MatchKey,
        },
        secret_sharing::SharedValue,
        test_fixture::{input::GenericReportTestInput, Reconstruct, Runner, TestWorld},
    };

    #[tokio::test]
    pub async fn aggregate() {
        const MAX_BREAKDOWN_KEY: u128 = 8;
        const NUM_MULTI_BITS: u32 = 3;

        const EXPECTED: &[[u128; 2]] = &[
            // breakdown_key, credit
            [0, 0],
            [1, 0],
            [2, 12],
            [3, 0],
            [4, 18],
            [5, 6],
            [6, 0],
            [7, 0],
        ];

        let input: Vec<GenericReportTestInput<Fp32BitPrime, MatchKey, BreakdownKey>> = aggregation_test_input!(
            [
                { helper_bit: 0, breakdown_key: 3, credit: 0 },
                { helper_bit: 0, breakdown_key: 4, credit: 0 },
                { helper_bit: 1, breakdown_key: 4, credit: 18 },
                { helper_bit: 1, breakdown_key: 0, credit: 0 },
                { helper_bit: 1, breakdown_key: 0, credit: 0 },
                { helper_bit: 1, breakdown_key: 0, credit: 0 },
                { helper_bit: 1, breakdown_key: 0, credit: 0 },
                { helper_bit: 1, breakdown_key: 0, credit: 0 },
                { helper_bit: 0, breakdown_key: 1, credit: 0 },
                { helper_bit: 0, breakdown_key: 0, credit: 0 },
                { helper_bit: 0, breakdown_key: 2, credit: 2 },
                { helper_bit: 1, breakdown_key: 0, credit: 0 },
                { helper_bit: 1, breakdown_key: 0, credit: 0 },
                { helper_bit: 1, breakdown_key: 2, credit: 0 },
                { helper_bit: 1, breakdown_key: 2, credit: 10 },
                { helper_bit: 1, breakdown_key: 0, credit: 0 },
                { helper_bit: 1, breakdown_key: 0, credit: 0 },
                { helper_bit: 1, breakdown_key: 5, credit: 6 },
                { helper_bit: 1, breakdown_key: 0, credit: 0 },
            ];
            (Fp32BitPrime, MatchKey, BreakdownKey)
        );

        let world = TestWorld::new().await;
        let result: Vec<GenericReportTestInput<Fp32BitPrime, MatchKey, BreakdownKey>> = world
            .semi_honest(
                input,
                |ctx, input: Vec<AggregateCreditInputRow<Fp32BitPrime, BreakdownKey>>| async move {
                    let bk_shares = input.iter().map(|x| x.breakdown_key.clone());
                    let mut converted_bk_shares = convert_all_bits(
                        &ctx,
                        &convert_all_bits_local(ctx.role(), bk_shares),
                        BreakdownKey::BITS,
                        BreakdownKey::BITS,
                    )
                    .await
                    .unwrap();
                    let converted_bk_shares = converted_bk_shares.pop().unwrap();
                    let modulus_converted_shares = input
                        .iter()
                        .zip(converted_bk_shares)
                        .map(|(row, bk)| MCAggregateCreditInputRow::new(bk, row.credit.clone()));

                    aggregate_credit::<Fp32BitPrime, BreakdownKey>(
                        ctx,
                        modulus_converted_shares,
                        MAX_BREAKDOWN_KEY,
                        NUM_MULTI_BITS,
                    )
                    .await
                    .unwrap()
                },
            )
            .await
            .reconstruct();

        for (i, expected) in EXPECTED.iter().enumerate() {
            assert_eq!(
                *expected,
                [
                    result[i].breakdown_key.as_u128(),
                    result[i].trigger_value.as_u128()
                ]
            );
        }
    }
}<|MERGE_RESOLUTION|>--- conflicted
+++ resolved
@@ -31,8 +31,6 @@
     },
 };
 
-use crate::protocol::ipa::Step::AggregateCredit;
-
 /// Aggregation step for Oblivious Attribution protocol.
 /// # Panics
 /// It probably won't
@@ -40,13 +38,8 @@
 /// # Errors
 /// propagates errors from multiplications
 pub async fn aggregate_credit<F, BK>(
-<<<<<<< HEAD
-    ctx: SemiHonestContext<'_, F>,
+    ctx: SemiHonestContext<'_>,
     capped_credits: impl Iterator<Item = MCAggregateCreditInputRow<F, Replicated<F>>>,
-=======
-    ctx: SemiHonestContext<'_>,
-    capped_credits: &[MCAggregateCreditInputRow<F, Replicated<F>>],
->>>>>>> 32ed9774
     max_breakdown_key: u128,
     num_multi_bits: u32,
 ) -> Result<Vec<MCAggregateCreditOutputRow<F, Replicated<F>, BK>>, Error>
@@ -131,17 +124,10 @@
 ///
 /// # Errors
 /// propagates errors from multiplications
-<<<<<<< HEAD
-pub async fn malicious_aggregate_credit<'a, F, BK, I>(
-    malicious_validator: MaliciousValidator<'_, F>,
-    sh_ctx: SemiHonestContext<'a, F>,
-    capped_credits: I,
-=======
 pub async fn malicious_aggregate_credit<'a, F, BK>(
     malicious_validator: MaliciousValidator<'a, F>,
     sh_ctx: SemiHonestContext<'a>,
-    capped_credits: &[MCAggregateCreditInputRow<F, MaliciousReplicated<F>>],
->>>>>>> 32ed9774
+    capped_credits: impl Iterator<Item = MCAggregateCreditInputRow<F, MaliciousReplicated<F>>>,
     max_breakdown_key: u128,
     num_multi_bits: u32,
 ) -> Result<
@@ -154,17 +140,9 @@
 where
     F: Field,
     BK: Fp2Array,
-<<<<<<< HEAD
-    I: Iterator<Item = MCAggregateCreditInputRow<F, MaliciousReplicated<F>>>,
-    MaliciousReplicated<F>: Serializable,
-=======
     MaliciousReplicated<F>: Serializable + BasicProtocols<MaliciousContext<'a, F>, F>,
->>>>>>> 32ed9774
 {
-    let m_ctx = malicious_validator.context().narrow(&AggregateCredit);
-    //
-    // 1. Add aggregation bits and new rows per unique breakdown_key
-    //
+    let m_ctx = malicious_validator.context();
     let capped_credits_with_aggregation_bits = add_aggregation_bits_and_breakdown_keys::<_, _, _, BK>(
         &m_ctx,
         capped_credits,
