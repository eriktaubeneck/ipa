extern crate ipa_macros;

use crate::{
    error::Error,
    ff::{Gf2, PrimeField, Serializable},
    protocol::{
        context::{UpgradableContext, UpgradedContext, Validator},
        modulus_conversion::convert_bits,
        sort::{check_everything, generate_permutation::ShuffledPermutationWrapper},
        step::BitOpStep,
        BasicProtocols, RecordId,
    },
    secret_sharing::{
        replicated::{
            malicious::{DowngradeMalicious, ExtendableField},
            semi_honest::AdditiveShare as Replicated,
        },
        BitDecomposed, Linear as LinearSecretSharing,
    },
    seq_join::seq_join,
};
<<<<<<< HEAD
use futures::stream::{iter as stream_iter, StreamExt, TryStreamExt};
=======
use ipa_macros::step;
use strum::AsRefStr;
>>>>>>> 005979bb

/// This is the number of breakdown keys above which it is more efficient to SORT by breakdown key.
/// Below this number, it's more efficient to just do a ton of equality checks.
/// This number was determined empirically on 27 Feb 2023
const SIMPLE_AGGREGATION_BREAK_EVEN_POINT: u32 = 32;

/// Aggregation step for Oblivious Attribution protocol.
/// # Panics
/// It probably won't
///
/// # Errors
/// propagates errors from multiplications
#[tracing::instrument(name = "aggregate_credit", skip_all)]
// instrumenting this function makes the return type look bad to Clippy
#[allow(clippy::type_complexity)]
pub async fn aggregate_credit<V, C, F, IC, IB, S>(
    validator: V,
    breakdown_keys: IB,
    capped_credits: IC,
    max_breakdown_key: u32,
) -> Result<(V, Vec<S>), Error>
where
    V: Validator<C, F>,
    C: UpgradableContext<Validator<F> = V>,
    C::UpgradedContext<F>: UpgradedContext<F, Share = S>,
    F: PrimeField + ExtendableField,
    IB: IntoIterator<Item = BitDecomposed<Replicated<Gf2>>> + ExactSizeIterator + Send,
    IB::IntoIter: Send,
    IC: IntoIterator<Item = S> + ExactSizeIterator + Send,
    IC::IntoIter: Send,
    S: LinearSecretSharing<F> + BasicProtocols<C::UpgradedContext<F>, F> + Serializable + 'static,
    ShuffledPermutationWrapper<S, C::UpgradedContext<F>>: DowngradeMalicious<Target = Vec<u32>>,
{
    let m_ctx = validator.context();

    if max_breakdown_key <= SIMPLE_AGGREGATION_BREAK_EVEN_POINT {
        let res = simple_aggregate_credit(m_ctx, breakdown_keys, capped_credits, max_breakdown_key)
            .await?;
        Ok((validator, res))
    } else {
        Err(Error::Unsupported(
            format!("query uses {max_breakdown_key} breakdown keys; only {SIMPLE_AGGREGATION_BREAK_EVEN_POINT} are supported")
        ))
    }
}

async fn simple_aggregate_credit<F, C, IC, IB, S>(
    ctx: C,
    breakdown_keys: IB,
    capped_credits: IC,
    max_breakdown_key: u32,
) -> Result<Vec<S>, Error>
where
    F: PrimeField,
    IB: IntoIterator<Item = BitDecomposed<Replicated<Gf2>>> + ExactSizeIterator + Send,
    IB::IntoIter: Send,
    IC: IntoIterator<Item = S> + ExactSizeIterator + Send,
    IC::IntoIter: Send,
    C: UpgradedContext<F, Share = S>,
    S: LinearSecretSharing<F> + BasicProtocols<C, F> + Serializable + 'static,
{
    let record_count = breakdown_keys.len();
    // The number of records we compute is currently too high as the last row cannot have
    // any credit associated with it.  TODO: don't compute that row when cap > 1.

    let to_take = usize::try_from(max_breakdown_key).unwrap();
    let valid_bits_count = u32::BITS - (max_breakdown_key - 1).leading_zeros();

    let equality_check_context = ctx
        .narrow(&Step::ComputeEqualityChecks)
        .set_total_records(record_count);
    let check_times_credit_context = ctx
        .narrow(&Step::CheckTimesCredit)
<<<<<<< HEAD
        .set_total_records(record_count);

    let converted_bk = convert_bits(
        ctx.narrow(&Step::ModConvBreakdownKeyBits)
            .set_total_records(record_count),
        stream_iter(breakdown_keys),
        0..valid_bits_count,
    );

    let increments = seq_join(
        ctx.active_work(),
        converted_bk
            .zip(stream_iter(capped_credits))
            .enumerate()
            .map(|(i, (bk, cred))| {
                let ceq = &equality_check_context;
                let cmul = &check_times_credit_context;
                async move {
                    let equality_checks = check_everything(ceq.clone(), i, &bk?).await?;
                    ceq.try_join(equality_checks.into_iter().take(to_take).enumerate().map(
                        |(check_idx, check)| {
                            let step = BitOpStep::from(check_idx);
                            let c = cmul.narrow(&step);
                            let record_id = RecordId::from(i);
                            let credit = &cred;
                            async move { check.multiply(credit, c, record_id).await }
=======
        .set_total_records(capped_credits.len());
    let mod_conv_context = ctx
        .narrow(&Step::ModConvBreakdownKeyBits)
        .set_total_records(capped_credits.len());
    let upgrade_context = ctx
        .narrow(&Step::UpgradeBreakdownKeyBits)
        .set_total_records(capped_credits.len());

    let increments = ctx
        .try_join(capped_credits.enumerate().map(|(i, row)| {
            let c1 = equality_check_context.clone();
            let c2 = check_times_credit_context.clone();
            let c3 = mod_conv_context.clone();
            let c4 = upgrade_context.clone();
            let helper_role = c1.role();
            let bd_key = &row.breakdown_key[..valid_bits_count];
            let local_bit_lists = bd_key
                .iter()
                .map(|bit| convert_bit_local::<F, Gf2>(helper_role, 0, bit))
                .collect::<Vec<_>>();
            async move {
                let mod_conv_breakdown_key_bits: Vec<Replicated<F>> =
                    c1.try_join(local_bit_lists.iter().enumerate().map(
                        |(bit_index, bit_triple)| {
                            let step = BitOpStep::from(bit_index);
                            let c = c3.narrow(&step);
                            async move {
                                let record_id = RecordId::from(i);
                                convert_bit(c, record_id, bit_triple).await
                            }
                        },
                    ))
                    .await?;

                let upgraded_mod_conv_breakdown_key_bits = c4
                    .try_join(mod_conv_breakdown_key_bits.into_iter().enumerate().map(
                        |(bit_index, bit)| {
                            let step = BitOpStep::from(bit_index);
                            let c = c4.narrow(&step);
                            async move {
                                let record_id = RecordId::from(i);
                                c.upgrade_one(record_id, bit, ZeroPositions::Pvvv).await
                            }
>>>>>>> 005979bb
                        },
                    ))
                    .await
                }
            }),
    );
    let aggregate = increments
        .try_fold(
            vec![S::ZERO; max_breakdown_key as usize],
            |mut acc, row| async move {
                for (i, incr) in row.into_iter().enumerate() {
                    acc[i] += &incr;
                }
                Ok(acc)
            },
        )
        .await?;
    Ok(aggregate)
}

#[step]
pub(crate) enum Step {
    ComputeEqualityChecks,
    CheckTimesCredit,
    ModConvBreakdownKeyBits,
<<<<<<< HEAD
}

impl crate::protocol::step::Step for Step {}

impl AsRef<str> for Step {
    fn as_ref(&self) -> &str {
        match self {
            Self::ComputeEqualityChecks => "compute_equality_checks",
            Self::CheckTimesCredit => "check_times_credit",
            Self::ModConvBreakdownKeyBits => "mod_conv_breakdown_key_bits",
        }
    }
=======
    UpgradeBreakdownKeyBits,
>>>>>>> 005979bb
}

#[cfg(all(test, unit_test))]
mod tests {
    use super::aggregate_credit;
    use crate::{
        ff::{Field, Fp32BitPrime, Gf2},
        protocol::context::UpgradableContext,
        secret_sharing::BitDecomposed,
        test_fixture::{Reconstruct, Runner, TestWorld},
    };

    #[tokio::test]
    pub async fn aggregate() {
        const MAX_BREAKDOWN_KEY: u32 = 8;

        const EXPECTED: &[u128] = &[0, 0, 12, 0, 18, 6, 0, 0];

        // (breakdown_key, credit)
        const INPUT: &[(u32, u32)] = &[
            (3, 0),
            (4, 0),
            (4, 18),
            (0, 0),
            (0, 0),
            (0, 0),
            (0, 0),
            (0, 0),
            (1, 0),
            (0, 0),
            (2, 2),
            (0, 0),
            (0, 0),
            (2, 0),
            (2, 10),
            (0, 0),
            (0, 0),
            (5, 6),
            (0, 0),
        ];

        let world = TestWorld::default();
        let result = world
            .semi_honest(
                INPUT.iter().map(|&(bk, credit)| {
                    (
                        // decomposed breakdown key
                        BitDecomposed::decompose(
                            u32::BITS - (MAX_BREAKDOWN_KEY - 1).leading_zeros(),
                            |i| Gf2::try_from((u128::from(bk) >> i) & 1).unwrap(),
                        ),
                        // credit
                        Fp32BitPrime::truncate_from(credit),
                    )
                }),
                |ctx, shares| async move {
                    let (bk_shares, credit_shares): (Vec<_>, Vec<_>) = shares.into_iter().unzip();
                    let validator = ctx.validator::<Fp32BitPrime>();
                    let (_validator, output) = aggregate_credit(
                        validator, // note: not upgrading any inputs, so semi-honest only.
                        bk_shares.into_iter(),
                        credit_shares.into_iter(),
                        MAX_BREAKDOWN_KEY,
                    )
                    .await
                    .unwrap();
                    output
                },
            )
            .await
            .reconstruct();
        assert_eq!(result, EXPECTED);
    }
}<|MERGE_RESOLUTION|>--- conflicted
+++ resolved
@@ -19,12 +19,9 @@
     },
     seq_join::seq_join,
 };
-<<<<<<< HEAD
 use futures::stream::{iter as stream_iter, StreamExt, TryStreamExt};
-=======
 use ipa_macros::step;
 use strum::AsRefStr;
->>>>>>> 005979bb
 
 /// This is the number of breakdown keys above which it is more efficient to SORT by breakdown key.
 /// Below this number, it's more efficient to just do a ton of equality checks.
@@ -98,7 +95,6 @@
         .set_total_records(record_count);
     let check_times_credit_context = ctx
         .narrow(&Step::CheckTimesCredit)
-<<<<<<< HEAD
         .set_total_records(record_count);
 
     let converted_bk = convert_bits(
@@ -125,51 +121,6 @@
                             let record_id = RecordId::from(i);
                             let credit = &cred;
                             async move { check.multiply(credit, c, record_id).await }
-=======
-        .set_total_records(capped_credits.len());
-    let mod_conv_context = ctx
-        .narrow(&Step::ModConvBreakdownKeyBits)
-        .set_total_records(capped_credits.len());
-    let upgrade_context = ctx
-        .narrow(&Step::UpgradeBreakdownKeyBits)
-        .set_total_records(capped_credits.len());
-
-    let increments = ctx
-        .try_join(capped_credits.enumerate().map(|(i, row)| {
-            let c1 = equality_check_context.clone();
-            let c2 = check_times_credit_context.clone();
-            let c3 = mod_conv_context.clone();
-            let c4 = upgrade_context.clone();
-            let helper_role = c1.role();
-            let bd_key = &row.breakdown_key[..valid_bits_count];
-            let local_bit_lists = bd_key
-                .iter()
-                .map(|bit| convert_bit_local::<F, Gf2>(helper_role, 0, bit))
-                .collect::<Vec<_>>();
-            async move {
-                let mod_conv_breakdown_key_bits: Vec<Replicated<F>> =
-                    c1.try_join(local_bit_lists.iter().enumerate().map(
-                        |(bit_index, bit_triple)| {
-                            let step = BitOpStep::from(bit_index);
-                            let c = c3.narrow(&step);
-                            async move {
-                                let record_id = RecordId::from(i);
-                                convert_bit(c, record_id, bit_triple).await
-                            }
-                        },
-                    ))
-                    .await?;
-
-                let upgraded_mod_conv_breakdown_key_bits = c4
-                    .try_join(mod_conv_breakdown_key_bits.into_iter().enumerate().map(
-                        |(bit_index, bit)| {
-                            let step = BitOpStep::from(bit_index);
-                            let c = c4.narrow(&step);
-                            async move {
-                                let record_id = RecordId::from(i);
-                                c.upgrade_one(record_id, bit, ZeroPositions::Pvvv).await
-                            }
->>>>>>> 005979bb
                         },
                     ))
                     .await
@@ -195,22 +146,6 @@
     ComputeEqualityChecks,
     CheckTimesCredit,
     ModConvBreakdownKeyBits,
-<<<<<<< HEAD
-}
-
-impl crate::protocol::step::Step for Step {}
-
-impl AsRef<str> for Step {
-    fn as_ref(&self) -> &str {
-        match self {
-            Self::ComputeEqualityChecks => "compute_equality_checks",
-            Self::CheckTimesCredit => "check_times_credit",
-            Self::ModConvBreakdownKeyBits => "mod_conv_breakdown_key_bits",
-        }
-    }
-=======
-    UpgradeBreakdownKeyBits,
->>>>>>> 005979bb
 }
 
 #[cfg(all(test, unit_test))]
