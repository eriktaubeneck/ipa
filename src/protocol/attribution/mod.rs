--- conflicted
+++ resolved
@@ -32,18 +32,13 @@
     },
     seq_join::assert_send,
 };
-<<<<<<< HEAD
 use futures::{
     future::try_join,
     stream::{iter as stream_iter, TryStreamExt},
 };
+use ipa_macros::step;
 use std::iter::{once as iter_once, zip};
-=======
-use futures::future::try_join;
-use ipa_macros::step;
-use std::iter::{empty, once, zip};
 use strum::AsRefStr;
->>>>>>> 005979bb
 
 /// Performs a set of attribution protocols on the sorted IPA input.
 ///
@@ -164,35 +159,14 @@
     validator.validate(output).await
 }
 
-<<<<<<< HEAD
-#[derive(Debug, Clone, Copy, PartialEq, Eq, Hash)]
-pub enum AttributionStep {
-    ConvertHelperBits,
-=======
 #[step]
 pub(crate) enum AttributionStep {
->>>>>>> 005979bb
+    ConvertHelperBits,
     ApplyAttributionWindow,
     AccumulateCredit,
     PerformUserCapping,
 }
 
-<<<<<<< HEAD
-impl step::Step for AttributionStep {}
-
-impl AsRef<str> for AttributionStep {
-    fn as_ref(&self) -> &str {
-        match self {
-            Self::ConvertHelperBits => "convert_helper_bits",
-            Self::ApplyAttributionWindow => "apply_attribution_window",
-            Self::AccumulateCredit => "accumulate_credit",
-            Self::PerformUserCapping => "user_capping",
-        }
-    }
-}
-
-=======
->>>>>>> 005979bb
 ///
 /// Computes a "prefix-OR" operation starting on each element in the list.
 /// Stops as soon as `helper_bits` indicates the following rows are not from
@@ -449,35 +423,7 @@
     .await
 }
 
-<<<<<<< HEAD
-#[derive(Debug, Clone, Copy, PartialEq, Eq, Hash)]
-=======
-async fn mod_conv_helper_bits<C: Context, F: Field>(
-    sh_ctx: C,
-    semi_honest_helper_bits_gf2: &[Replicated<Gf2>],
-) -> Result<Vec<Replicated<F>>, Error> {
-    let hb_mod_conv_ctx = sh_ctx
-        .narrow(&Step::ModConvHelperBits)
-        .set_total_records(semi_honest_helper_bits_gf2.len());
-
-    sh_ctx
-        .try_join(
-            semi_honest_helper_bits_gf2
-                .iter()
-                .enumerate()
-                .map(|(i, gf2_bit)| {
-                    let bit_triple: BitConversionTriple<Replicated<F>> =
-                        convert_bit_local::<F, Gf2>(sh_ctx.role(), 0, gf2_bit);
-                    let record_id = RecordId::from(i);
-                    let c = hb_mod_conv_ctx.clone();
-                    async move { convert_bit(c, record_id, &bit_triple).await }
-                }),
-        )
-        .await
-}
-
 #[step]
->>>>>>> 005979bb
 #[allow(clippy::enum_variant_names)]
 pub(in crate::protocol) enum Step {
     CurrentStopBitTimesSuccessorCredit,
@@ -487,25 +433,6 @@
     ComputeStopBits,
 }
 
-<<<<<<< HEAD
-impl crate::protocol::step::Step for Step {}
-
-impl AsRef<str> for Step {
-    fn as_ref(&self) -> &str {
-        match self {
-            Self::CurrentStopBitTimesSuccessorCredit => "current_stop_bit_times_successor_credit",
-            Self::CurrentStopBitTimesSuccessorStopBit => {
-                "current_stop_bit_times_successor_stop_bit"
-            }
-            Self::CurrentCreditOrCreditUpdate => "current_credit_or_credit_update",
-            Self::ComputeHelperBits => "compute_helper_bits",
-            Self::ComputeStopBits => "compute_stop_bits",
-        }
-    }
-}
-
-=======
->>>>>>> 005979bb
 pub(crate) struct InteractionPatternStep(usize);
 
 impl crate::protocol::step::Step for InteractionPatternStep {}
