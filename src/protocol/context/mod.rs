pub mod malicious;
pub mod prss;
mod semi_honest;
pub mod upgrade;
pub mod validator;

use crate::{
<<<<<<< HEAD
    error::Error,
    helpers::{ChannelId, Gateway, Message, ReceivingEnd, Role, SendingEnd, TotalRecords},
    protocol::{
        basics::ZeroPositions, prss::Endpoint as PrssEndpoint, NoRecord, RecordId, Step, Substep,
    },
    secret_sharing::{
        replicated::{malicious::ExtendableField, semi_honest::AdditiveShare as Replicated},
        SecretSharing,
=======
    helpers::{Message, ReceivingEnd, Role, SendingEnd, TotalRecords},
    protocol::{
        step::{self, Step},
        RecordId,
>>>>>>> 00f6af26
    },
    seq_join::SeqJoin,
};
use async_trait::async_trait;
use prss::{InstrumentedIndexedSharedRandomness, InstrumentedSequentialSharedRandomness};
use std::{num::NonZeroUsize, sync::Arc};

pub use malicious::{Context as MaliciousContext, Upgraded as UpgradedMaliciousContext};
pub use semi_honest::{Context as SemiHonestContext, Upgraded as UpgradedSemiHonestContext};
pub use upgrade::{UpgradeContext, UpgradeToMalicious};
pub use validator::Validator;

/// Context used by each helper to perform secure computation. Provides access to shared randomness
/// generator and communication channel.
pub trait Context: Clone + Send + Sync + SeqJoin {
    /// The role of this context.
    fn role(&self) -> Role;

    /// A unique identifier for this stage of the protocol execution.
    #[must_use]
    fn step(&self) -> &step::Descriptive;

    /// Make a sub-context.
    /// Note that each invocation of this should use a unique value of `step`.
    #[must_use]
    fn narrow<S: Step + ?Sized>(&self, step: &S) -> Self;

    /// Sets the context's total number of records field. Communication channels are
    /// closed based on sending the expected total number of records.
    #[must_use]
    fn set_total_records<T: Into<TotalRecords>>(&self, total_records: T) -> Self;

    /// Returns the current setting for the number of records
    #[must_use]
    fn total_records(&self) -> TotalRecords;

    /// Get the indexed PRSS instance for this step.  It is safe to call this function
    /// multiple times.
    ///
    /// # Panics
    /// If `prss_rng()` is invoked for the same context, this will panic.  Use of
    /// these two functions are mutually exclusive.
    #[must_use]
    fn prss(&self) -> InstrumentedIndexedSharedRandomness<'_>;

    /// Get a pair of PRSS-based RNGs.  The first is shared with the helper to the "left",
    /// the second is shared with the helper to the "right".
    ///
    /// # Panics
    /// This method can only be called once.  This is also mutually exclusive with `prss()`.
    /// This will panic if you have previously invoked `prss()`.
    #[must_use]
    fn prss_rng(
        &self,
    ) -> (
        InstrumentedSequentialSharedRandomness,
        InstrumentedSequentialSharedRandomness,
    );

    fn send_channel<M: Message>(&self, role: Role) -> SendingEnd<M>;
    fn recv_channel<M: Message>(&self, role: Role) -> ReceivingEnd<M>;
}

<<<<<<< HEAD
pub trait UpgradableContext: Context {
    type UpgradedContext<F: ExtendableField>: UpgradedContext<F>;
    type Validator<F: ExtendableField>: Validator<Self, F>;

    fn validator<F: ExtendableField>(self) -> Self::Validator<F>;
}

/// Upgrades all use this step to distinguish protocol steps from the step that is used to upgrade inputs.
#[derive(Debug, Clone, Copy, PartialEq, Eq, Hash)]
struct UpgradeStep;

impl Substep for UpgradeStep {}

impl AsRef<str> for UpgradeStep {
    fn as_ref(&self) -> &str {
        "upgrade"
    }
}

#[async_trait]
pub trait UpgradedContext<F: ExtendableField>: Context {
    // TODO: can we add BasicProtocols to this so that we don't need it as a constraint everywhere.
    type Share: SecretSharing<F> + 'static;

    fn share_known_value(&self, value: F) -> Self::Share;

    async fn upgrade_one(
        &self,
        record_id: RecordId,
        x: Replicated<F>,
        zeros_at: ZeroPositions,
    ) -> Result<Self::Share, Error>;

    /// Upgrade an input using this context.
    /// # Errors
    /// When the multiplication fails. This does not include additive attacks
    /// by other helpers.  These are caught later.
    async fn upgrade<T, M>(&self, input: T) -> Result<M, Error>
    where
        T: Send,
        for<'a> UpgradeContext<'a, Self, F>: UpgradeToMalicious<'a, T, M>,
    {
        UpgradeContext::new(self.narrow(&UpgradeStep), NoRecord)
            .upgrade(input)
            .await
    }

    /// Upgrade an input for a specific bit index and record using this context.
    /// # Errors
    /// When the multiplication fails. This does not include additive attacks
    /// by other helpers.  These are caught later.
    async fn upgrade_for<T, M>(&self, record_id: RecordId, input: T) -> Result<M, Error>
    where
        T: Send,
        for<'a> UpgradeContext<'a, Self, F, RecordId>: UpgradeToMalicious<'a, T, M>,
    {
        UpgradeContext::new(self.narrow(&UpgradeStep), record_id)
            .upgrade(input)
            .await
    }

    /// Upgrade a sparse input using this context.
    /// # Errors
    /// When the multiplication fails. This does not include additive attacks
    /// by other helpers.  These are caught later.
    #[cfg(test)]
    async fn upgrade_sparse(
        &self,
        input: Replicated<F>,
        zeros_at: ZeroPositions,
    ) -> Result<Self::Share, Error>;
}

pub trait SpecialAccessToUpgradedContext<F: ExtendableField>: UpgradedContext<F> {
    /// This is the base context type.  This will always be `Base`, but use
    /// an associated type to avoid having to bind this trait to the lifetime
    /// associated with the `Base` struct.
    type Base: Context;

    /// Take a secret sharing and add it to the running MAC that this context maintains (if any).
    fn accumulate_macs(self, record_id: RecordId, x: &Self::Share);

    /// Get a base context that is an exact copy of this malicious
    /// context, so it will be tied up to the same step and prss.
    #[must_use]
    fn base_context(self) -> Self::Base;
}

/// Context for protocol executions suitable for semi-honest security model, i.e. secure against
/// honest-but-curious adversary parties.
#[derive(Clone)]
pub struct Base<'a> {
    /// TODO (alex): Arc is required here because of the `TestWorld` structure. Real world
    /// may operate with raw references and be more efficient
    inner: Arc<Inner<'a>>,
    step: Step,
    total_records: TotalRecords,
}

impl<'a> Base<'a> {
    fn new(participant: &'a PrssEndpoint, gateway: &'a Gateway) -> Self {
        Self::new_complete(
            participant,
            gateway,
            Step::default(),
            TotalRecords::Unspecified,
        )
    }

    fn new_complete(
        participant: &'a PrssEndpoint,
        gateway: &'a Gateway,
        step: Step,
        total_records: TotalRecords,
    ) -> Self {
        Self {
            inner: Inner::new(participant, gateway),
            step,
            total_records,
        }
    }
}

impl<'a> Context for Base<'a> {
    fn role(&self) -> Role {
        self.inner.gateway.role()
    }

    fn step(&self) -> &Step {
        &self.step
    }

    fn narrow<S: Substep + ?Sized>(&self, step: &S) -> Self {
        Self {
            inner: Arc::clone(&self.inner),
            step: self.step.narrow(step),
            total_records: self.total_records,
        }
    }

    fn set_total_records<T: Into<TotalRecords>>(&self, total_records: T) -> Self {
        Self {
            inner: Arc::clone(&self.inner),
            step: self.step.clone(),
            total_records: self.total_records.overwrite(total_records),
        }
    }

    fn total_records(&self) -> TotalRecords {
        self.total_records
    }

    fn prss(&self) -> InstrumentedIndexedSharedRandomness {
        let prss = self.inner.prss.indexed(self.step());

        InstrumentedIndexedSharedRandomness::new(prss, &self.step, self.role())
    }

    fn prss_rng(
        &self,
    ) -> (
        InstrumentedSequentialSharedRandomness<'_>,
        InstrumentedSequentialSharedRandomness<'_>,
    ) {
        let (left, right) = self.inner.prss.sequential(self.step());
        (
            InstrumentedSequentialSharedRandomness::new(left, self.step(), self.role()),
            InstrumentedSequentialSharedRandomness::new(right, self.step(), self.role()),
        )
    }

    fn send_channel<M: Message>(&self, role: Role) -> SendingEnd<M> {
        self.inner
            .gateway
            .get_sender(&ChannelId::new(role, self.step.clone()), self.total_records)
    }

    fn recv_channel<M: Message>(&self, role: Role) -> ReceivingEnd<M> {
        self.inner
            .gateway
            .get_receiver(&ChannelId::new(role, self.step.clone()))
    }
}

impl<'a> SeqJoin for Base<'a> {
    fn active_work(&self) -> NonZeroUsize {
        self.inner.gateway.config().active_work()
    }
}

struct Inner<'a> {
    pub prss: &'a PrssEndpoint,
    pub gateway: &'a Gateway,
}

impl<'a> Inner<'a> {
    fn new(prss: &'a PrssEndpoint, gateway: &'a Gateway) -> Arc<Self> {
        Arc::new(Self { prss, gateway })
    }
}

#[cfg(all(test, not(feature = "shuttle")))]
=======
#[cfg(all(test, not(feature = "shuttle"), feature = "in-memory-infra"))]
>>>>>>> 00f6af26
mod tests {
    use crate::{
        ff::{Field, Fp31, Serializable},
        helpers::Direction,
<<<<<<< HEAD
        protocol::{context::validator::Step::MaliciousProtocol, prss::SharedRandomness, RecordId},
=======
        protocol::{
            malicious::{MaliciousValidator, Step::MaliciousProtocol},
            prss::SharedRandomness,
            step::StepNarrow,
            RecordId,
        },
>>>>>>> 00f6af26
        secret_sharing::replicated::{
            malicious::{AdditiveShare as MaliciousReplicated, ExtendableField},
            semi_honest::AdditiveShare as Replicated,
            ReplicatedSecretSharing,
        },
        telemetry::metrics::{
            BYTES_SENT, INDEXED_PRSS_GENERATED, RECORDS_SENT, SEQUENTIAL_PRSS_GENERATED,
        },
        test_fixture::{Reconstruct, Runner, TestWorld, TestWorldConfig},
    };
    use futures_util::{future::join_all, try_join};
    use rand::{
        distributions::{Distribution, Standard},
        Rng,
    };
    use std::iter::repeat;
    use typenum::Unsigned;

    use super::*;

    trait AsReplicatedTestOnly<F: Field> {
        fn l(&self) -> F;
        fn r(&self) -> F;
    }

    impl<F: Field> AsReplicatedTestOnly<F> for Replicated<F> {
        fn l(&self) -> F {
            (self as &Replicated<F>).left()
        }

        fn r(&self) -> F {
            (self as &Replicated<F>).right()
        }
    }

    /// This looks weird because it uses `MaliciousReplicated::rx()` value instead of `x`.
    /// Malicious context intentionally disallows access to `x` without validating first and
    /// here it does not matter at all. It needs just some value to send (any value would do just
    /// fine)
    impl<F: ExtendableField> AsReplicatedTestOnly<F::ExtendedField> for MaliciousReplicated<F> {
        fn l(&self) -> F::ExtendedField {
            (self as &MaliciousReplicated<F>).rx().left()
        }

        fn r(&self) -> F::ExtendedField {
            (self as &MaliciousReplicated<F>).rx().right()
        }
    }

    /// Toy protocol to execute PRSS generation and send/receive logic
    async fn toy_protocol<F, S, C>(ctx: C, index: usize, share: &S) -> Replicated<F>
    where
        F: Field,
        Standard: Distribution<F>,
        C: Context,
        S: AsReplicatedTestOnly<F>,
    {
        let ctx = ctx.narrow("metrics");
        let (left_peer, right_peer) = (
            ctx.role().peer(Direction::Left),
            ctx.role().peer(Direction::Right),
        );
        let record_id = RecordId::from(index);
        let (l, r) = ctx.prss().generate_fields(record_id);

        let (seq_l, seq_r) = {
            let ctx = ctx.narrow(&format!("seq-prss-{index}"));
            let (mut left_rng, mut right_rng) = ctx.prss_rng();

            // exercise both methods of `RngCore` trait
            // generating a field value involves calling `next_u64` and 32 bit integer values
            // have special constructor method for them: `next_u32`. Sequential randomness must
            // record metrics for both calls.
            (
                left_rng.gen::<F>() + F::truncate_from(left_rng.gen::<u32>()),
                right_rng.gen::<F>() + F::truncate_from(right_rng.gen::<u32>()),
            )
        };

        let send_channel = ctx.send_channel(left_peer);
        let recv_channel = ctx.recv_channel::<F>(right_peer);
        let (_, right_share) = try_join!(
            send_channel.send(record_id, share.l() - l - seq_l),
            recv_channel.receive(record_id),
        )
        .unwrap();

        Replicated::new(share.l(), right_share + r + seq_r)
    }

    #[tokio::test]
    async fn semi_honest_metrics() {
        let world = TestWorld::new_with(TestWorldConfig::default().enable_metrics());
        let input = (0..10u128).map(Fp31::truncate_from).collect::<Vec<_>>();
        let input_len = input.len();
        let field_size = <Fp31 as Serializable>::Size::USIZE;

        let result = world
            .semi_honest(input.clone(), |ctx, shares| async move {
                join_all(
                    shares
                        .iter()
                        .enumerate()
                        .zip(repeat(ctx.set_total_records(input_len)))
                        .map(|((i, share), ctx)| toy_protocol(ctx, i, share)),
                )
                .await
            })
            .await
            .reconstruct();

        // just in case, validate that each helper holds valid shares
        assert_eq!(input, result);

        let input_size = input.len();
        let snapshot = world.metrics_snapshot();
        let metrics_step = step::Descriptive::default()
            .narrow(&TestWorld::execution_step(0))
            .narrow("metrics");

        // for semi-honest protocols, amplification factor per helper is 1.
        // that is, for every communication, there is exactly one send and receive of the same data
        let records_sent_assert = snapshot
            .assert_metric(RECORDS_SENT)
            .total(3 * input_size)
            .per_step(&metrics_step, 3 * input_size);

        let indexed_prss_assert = snapshot
            .assert_metric(INDEXED_PRSS_GENERATED)
            .total(3 * input_size)
            .per_step(&metrics_step, 3 * input_size);

        let bytes_sent_assert = snapshot
            .assert_metric(BYTES_SENT)
            .total(3 * input_size * field_size)
            .per_step(&metrics_step, 3 * input_size * field_size);

        // each helper generates 2 128 bit values and 2 u32 values
        // resulting in 6 calls to rng::<gen>() per input row
        let seq_prss_assert = snapshot
            .assert_metric(SEQUENTIAL_PRSS_GENERATED)
            .total(6 * 3 * input_size)
            .per_step(&metrics_step.narrow("seq-prss-0"), 6 * 3);

        for role in Role::all() {
            records_sent_assert.per_helper(role, input_size);
            bytes_sent_assert.per_helper(role, field_size * input_size);
            indexed_prss_assert.per_helper(role, input_size);
            seq_prss_assert.per_helper(role, 6 * input_size);
        }
    }

    #[tokio::test]
    async fn malicious_metrics() {
        let world = TestWorld::new_with(TestWorldConfig::default().enable_metrics());
        let input = vec![Fp31::truncate_from(0u128), Fp31::truncate_from(1u128)];
        let input_len = input.len();
        let field_size = <Fp31 as Serializable>::Size::USIZE;

        let _result = world
            .upgraded_malicious(input.clone(), |ctx, a| async move {
                let ctx = ctx.set_total_records(input_len);
                join_all(
                    a.iter()
                        .enumerate()
                        .map(|(i, share)| toy_protocol(ctx.clone(), i, share)),
                )
                .await;

                a
            })
            .await;

        let metrics_step = step::Descriptive::default()
            .narrow(&TestWorld::execution_step(0))
            // TODO: leaky abstraction, test world should tell us the exact step
            .narrow(&MaliciousProtocol)
            .narrow("metrics");

        let input_size = input.len();
        let snapshot = world.metrics_snapshot();

        // Malicious protocol has an amplification factor of 3 and constant overhead of 3. For each input row it
        // (input size) upgrades input to malicious
        // (input size) executes toy protocol
        // (input size) propagates u and w
        // (1) multiply r * share of zero
        // (2) reveals r (1 for check_zero, 1 for validate)
        let comm_factor = |input_size| 3 * input_size + 3;
        let records_sent_assert = snapshot
            .assert_metric(RECORDS_SENT)
            .total(3 * comm_factor(input_size))
            .per_step(&metrics_step, 3 * input_size);

        let bytes_sent_assert = snapshot
            .assert_metric(BYTES_SENT)
            .total(3 * comm_factor(input_size) * field_size)
            .per_step(&metrics_step, 3 * input_size * field_size);

        // PRSS amplification factor is 3 and constant overhead is 5
        // (1) to generate r
        // (1) to generate u
        // (1) to generate w
        // (input_size) to generate random constant later used for validation
        // (input_size) to multiply input by r
        // (input_size) to execute toy protocol
        // (1) to generate randomness for check_zero
        // (1) to multiply output with r
        let prss_factor = |input_size| 3 * input_size + 3 + 1 + 1;
        let indexed_prss_assert = snapshot
            .assert_metric(INDEXED_PRSS_GENERATED)
            .total(3 * prss_factor(input_size))
            .per_step(&metrics_step, 3 * input_size);

        // see semi-honest test for explanation
        let seq_prss_assert = snapshot
            .assert_metric(SEQUENTIAL_PRSS_GENERATED)
            .total(6 * 3 * input_size)
            .per_step(&metrics_step.narrow("seq-prss-0"), 6 * 3);

        for role in Role::all() {
            records_sent_assert.per_helper(role, comm_factor(input_size));
            bytes_sent_assert.per_helper(role, comm_factor(input_size) * field_size);
            indexed_prss_assert.per_helper(role, prss_factor(input_size));
            seq_prss_assert.per_helper(role, 6 * input_size);
        }
    }

    /// validates that malicious upgrade can be called more than once on contexts narrowed down
    /// to unique steps
    #[tokio::test]
    async fn malicious_upgrade() {
        let input = vec![Fp31::truncate_from(0u128), Fp31::truncate_from(1u128)];
        let world = TestWorld::default();

        world
            .malicious(input, |ctx, shares| async move {
                // upgrade shares two times using different contexts
                let v = ctx.validator();
                let ctx = v.context().narrow("step1");
                ctx.upgrade(shares.clone()).await.unwrap();
                let ctx = v.context().narrow("step2");
                ctx.upgrade(shares).await.unwrap();
            })
            .await;
    }
}<|MERGE_RESOLUTION|>--- conflicted
+++ resolved
@@ -5,21 +5,12 @@
 pub mod validator;
 
 use crate::{
-<<<<<<< HEAD
     error::Error,
     helpers::{ChannelId, Gateway, Message, ReceivingEnd, Role, SendingEnd, TotalRecords},
-    protocol::{
-        basics::ZeroPositions, prss::Endpoint as PrssEndpoint, NoRecord, RecordId, Step, Substep,
-    },
+    protocol::{basics::ZeroPositions, prss::Endpoint as PrssEndpoint, step, NoRecord, RecordId},
     secret_sharing::{
         replicated::{malicious::ExtendableField, semi_honest::AdditiveShare as Replicated},
         SecretSharing,
-=======
-    helpers::{Message, ReceivingEnd, Role, SendingEnd, TotalRecords},
-    protocol::{
-        step::{self, Step},
-        RecordId,
->>>>>>> 00f6af26
     },
     seq_join::SeqJoin,
 };
@@ -32,6 +23,8 @@
 pub use upgrade::{UpgradeContext, UpgradeToMalicious};
 pub use validator::Validator;
 
+use super::step::StepNarrow;
+
 /// Context used by each helper to perform secure computation. Provides access to shared randomness
 /// generator and communication channel.
 pub trait Context: Clone + Send + Sync + SeqJoin {
@@ -45,7 +38,7 @@
     /// Make a sub-context.
     /// Note that each invocation of this should use a unique value of `step`.
     #[must_use]
-    fn narrow<S: Step + ?Sized>(&self, step: &S) -> Self;
+    fn narrow<S: step::Step + ?Sized>(&self, step: &S) -> Self;
 
     /// Sets the context's total number of records field. Communication channels are
     /// closed based on sending the expected total number of records.
@@ -83,7 +76,6 @@
     fn recv_channel<M: Message>(&self, role: Role) -> ReceivingEnd<M>;
 }
 
-<<<<<<< HEAD
 pub trait UpgradableContext: Context {
     type UpgradedContext<F: ExtendableField>: UpgradedContext<F>;
     type Validator<F: ExtendableField>: Validator<Self, F>;
@@ -95,7 +87,7 @@
 #[derive(Debug, Clone, Copy, PartialEq, Eq, Hash)]
 struct UpgradeStep;
 
-impl Substep for UpgradeStep {}
+impl step::Step for UpgradeStep {}
 
 impl AsRef<str> for UpgradeStep {
     fn as_ref(&self) -> &str {
@@ -179,7 +171,7 @@
     /// TODO (alex): Arc is required here because of the `TestWorld` structure. Real world
     /// may operate with raw references and be more efficient
     inner: Arc<Inner<'a>>,
-    step: Step,
+    step: step::Descriptive,
     total_records: TotalRecords,
 }
 
@@ -188,7 +180,7 @@
         Self::new_complete(
             participant,
             gateway,
-            Step::default(),
+            step::Descriptive::default(),
             TotalRecords::Unspecified,
         )
     }
@@ -196,7 +188,7 @@
     fn new_complete(
         participant: &'a PrssEndpoint,
         gateway: &'a Gateway,
-        step: Step,
+        step: step::Descriptive,
         total_records: TotalRecords,
     ) -> Self {
         Self {
@@ -212,11 +204,11 @@
         self.inner.gateway.role()
     }
 
-    fn step(&self) -> &Step {
+    fn step(&self) -> &step::Descriptive {
         &self.step
     }
 
-    fn narrow<S: Substep + ?Sized>(&self, step: &S) -> Self {
+    fn narrow<S: step::Step + ?Sized>(&self, step: &S) -> Self {
         Self {
             inner: Arc::clone(&self.inner),
             step: self.step.narrow(step),
@@ -285,24 +277,12 @@
     }
 }
 
-#[cfg(all(test, not(feature = "shuttle")))]
-=======
-#[cfg(all(test, not(feature = "shuttle"), feature = "in-memory-infra"))]
->>>>>>> 00f6af26
+#[cfg(all(test, not(feature = "shuttle"), feature = "in_memory_infra"))]
 mod tests {
     use crate::{
         ff::{Field, Fp31, Serializable},
         helpers::Direction,
-<<<<<<< HEAD
         protocol::{context::validator::Step::MaliciousProtocol, prss::SharedRandomness, RecordId},
-=======
-        protocol::{
-            malicious::{MaliciousValidator, Step::MaliciousProtocol},
-            prss::SharedRandomness,
-            step::StepNarrow,
-            RecordId,
-        },
->>>>>>> 00f6af26
         secret_sharing::replicated::{
             malicious::{AdditiveShare as MaliciousReplicated, ExtendableField},
             semi_honest::AdditiveShare as Replicated,
