--- conflicted
+++ resolved
@@ -44,7 +44,6 @@
 
 #[cfg(all(test, not(feature = "shuttle")))]
 mod tests {
-<<<<<<< HEAD
     use crate::{
         accumulation_test_input,
         bits::BitArray,
@@ -64,20 +63,8 @@
         rand::{thread_rng, Rng},
         secret_sharing::{replicated::semi_honest::XorShare, SharedValue},
         test_fixture::{input::GenericReportTestInput, Reconstruct, Runner, TestWorld},
-=======
-
+    };
     use std::marker::PhantomData;
-
-    use crate::accumulation_test_input;
-    use crate::bits::BitArray;
-    use crate::protocol::attribution::input::{
-        AccumulateCreditInputRow, MCAccumulateCreditInputRow,
-    };
-    use crate::protocol::context::Context;
-    use crate::protocol::modulus_conversion::{
-        combine_slices, convert_all_bits, convert_all_bits_local,
->>>>>>> 7b044c02
-    };
 
     #[tokio::test]
     pub async fn semi_honest() {
