--- conflicted
+++ resolved
@@ -224,12 +224,9 @@
     num_bits: u32,
     num_multi_bits: u32,
 ) -> Result<RevealedAndRandomPermutations, Error> {
-<<<<<<< HEAD
-=======
     // The input is transposed, so this really is the number of sort keys,
     // not the length of each sort key.
     let key_count = sort_keys[0].len();
->>>>>>> 10c3d6bf
     let sort_permutation =
         generate_permutation_opt(ctx.narrow(&SortKeys), sort_keys, num_bits, num_multi_bits)
             .await?;
