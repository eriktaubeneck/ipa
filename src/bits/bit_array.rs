use super::BitArray;
use crate::bits::Serializable;
use crate::secret_sharing::SharedValue;
use bitvec::prelude::{BitArr, Lsb0};
use generic_array::GenericArray;
use typenum::{Unsigned, U5, U8};

// Bit store type definitions
type U8_1 = BitArr!(for 8, in u8, Lsb0);
type U8_5 = BitArr!(for 40, in u8, Lsb0);
type U8_8 = BitArr!(for 64, in u8, Lsb0);

macro_rules! bit_array_impl {
    ( $modname:ident, $name:ident, $store:ty, $bits:expr, $arraylen:ty ) => {
        mod $modname {
            use super::*;

            /// N-bit array of bits. It supports boolean algebra, and provides access
            /// to individual bits via index.
            ///
            /// Bits are stored in the Little-Endian format. Accessing the first element
            /// like `b[0]` will return the LSB.
            #[derive(std::fmt::Debug, Clone, Copy, PartialEq, Eq)]
            pub struct $name($store);

            impl SharedValue for $name {
                const BITS: u32 = $bits;
                const ZERO: Self = Self(<$store>::ZERO);
            }

            impl BitArray for $name {
                fn truncate_from<T: Into<u128>>(v: T) -> Self {
                    let v = &v.into().to_le_bytes()[..<Self as Serializable>::Size::to_usize()];
                    Self(<$store>::new(v.try_into().unwrap()))
                }
            }

            impl rand::distributions::Distribution<$name> for rand::distributions::Standard {
                fn sample<R: crate::rand::Rng + ?Sized>(&self, rng: &mut R) -> $name {
                    <$name>::truncate_from(rng.gen::<u128>())
                }
            }

            impl std::ops::BitAnd for $name {
                type Output = Self;
                fn bitand(self, rhs: Self) -> Self::Output {
                    Self(self.0 & rhs.0)
                }
            }

            impl std::ops::BitAndAssign for $name {
                fn bitand_assign(&mut self, rhs: Self) {
                    *self.0.as_mut_bitslice() &= rhs.0;
                }
            }

            impl std::ops::BitOr for $name {
                type Output = Self;
                fn bitor(self, rhs: Self) -> Self::Output {
                    Self(self.0 | rhs.0)
                }
            }

            impl std::ops::BitOrAssign for $name {
                fn bitor_assign(&mut self, rhs: Self) {
                    *self.0.as_mut_bitslice() |= rhs.0;
                }
            }

            impl std::ops::BitXor for $name {
                type Output = Self;
                fn bitxor(self, rhs: Self) -> Self::Output {
                    Self(self.0 ^ rhs.0)
                }
            }

            impl std::ops::BitXorAssign for $name {
                fn bitxor_assign(&mut self, rhs: Self) {
                    *self.0.as_mut_bitslice() ^= rhs.0;
                }
            }

            impl std::ops::Not for $name {
                type Output = Self;
                fn not(self) -> Self::Output {
                    Self(!self.0)
                }
            }

            impl TryFrom<u128> for $name {
                type Error = String;

                /// Fallible conversion from `u128` to this data type. The input value must
                /// be at most `Self::BITS` long. That is, the integer value must be less than
                /// or equal to `2^Self::BITS`, or it will return an error.
                fn try_from(v: u128) -> Result<Self, Self::Error> {
                    if 128 - v.leading_zeros() <= Self::BITS {
                        Ok(Self::truncate_from(v))
                    } else {
                        Err(format!(
                            "Bit array size {} is too small to hold the value {}.",
                            Self::BITS,
                            v
                        ))
                    }
                }
            }

            #[allow(clippy::from_over_into)]
            impl Into<u128> for $name {
                /// Infallible conversion from this data type to `u128`. We assume that the
                /// inner value is at most 128-bit long. That is, the integer value must be
                /// less than or equal to `2^Self::BITS`. Should be long enough for our use
                /// case.
                fn into(self) -> u128 {
                    debug_assert!(<$name>::BITS <= 128);
                    self
                        .0
                        .iter()
                        .by_refs()
                        .enumerate()
                        .fold(0_u128, |acc, (i, b)| acc + ((*b as u128) << i))
                }
            }

            impl std::ops::Index<usize> for $name {
                type Output = bool;

                fn index(&self, index: usize) -> &Self::Output {
                    &self.0.as_bitslice()[index]
                }
            }

            impl std::ops::Index<u32> for $name {
                type Output = bool;

                fn index(&self, index: u32) -> &Self::Output {
                    &self[index as usize]
                }
            }

            /// Compares two `BitArray`s by their representational ordering
            ///
            /// The original implementation of `Ord` for `bitvec::BitArray` compares two arrays
            /// from LSB, and at the first index where the arrays differ, the array with the high
            /// bit is greater. For our use case, however, we want to compare two arrays by their
            /// integer values represented by the bits. In other words, if `a < b` is true, then
            /// `BitArray::try_from(a).unwrap() < BitArray::try_from(b).unwrap()` must also be true.
            impl Ord for $name {
                fn cmp(&self, other: &Self) -> std::cmp::Ordering {
                    <$name as Into<u128>>::into(*self).cmp(&<$name as Into<u128>>::into(*other))
                }
            }

            impl PartialOrd for $name {
                fn partial_cmp(&self, other: &Self) -> Option<std::cmp::Ordering> {
                    Some(self.cmp(other))
                }
            }

            impl Serializable for $name {
                type Size = $arraylen;

                fn serialize(self, buf: &mut GenericArray<u8, Self::Size>) {
                    buf.copy_from_slice(self.0.as_raw_slice());
                }

                fn deserialize(buf: GenericArray<u8, Self::Size>) -> Self {
                    Self(<$store>::new(buf.into()))
                }
            }

            #[cfg(all(test, not(feature = "shuttle")))]
            mod tests {
                use super::*;
                use crate::{bits::BitArray, secret_sharing::SharedValue};
                use bitvec::prelude::*;
                use rand::{thread_rng, Rng};

                const MASK: u128 = u128::MAX >> (128 - $name::BITS);

                #[test]
                pub fn basic() {
                    let zero = bitarr!(u8, Lsb0; 0; $bits);
                    let mut one = bitarr!(u8, Lsb0; 0; $bits);
                    *one.first_mut().unwrap() = true;

                    assert_eq!($name::ZERO.0, zero);
                    assert_eq!($name::try_from(1_u128).unwrap().0, one);

                    let max_plus_one = (1_u128 << $name::BITS) + 1;
                    assert!($name::try_from(max_plus_one).is_err());
                    assert_eq!(
                        $name::try_from(max_plus_one & MASK).unwrap().0,
                        one
                    );

                    assert_eq!($name::truncate_from(max_plus_one).0, one);
                }

                #[test]
                pub fn index() {
                    let s = $name::try_from(1_u128).unwrap();
                    assert_eq!(s[0_usize], true);
                    assert_eq!(s[($bits - 1) as u32], false);
                }

                #[test]
                #[should_panic]
                pub fn out_of_count_index() {
                    let s = $name::try_from(1_u128).unwrap();
                    // Below assert doesn't matter. The indexing should panic
                    assert_eq!(s[$bits as usize], false);
                }

                #[test]
                pub fn boolean_ops() {
                    let mut rng = thread_rng();
                    let a = rng.gen::<u128>();
                    let b = rng.gen::<u128>();

                    let and = $name::truncate_from(a & b);
                    let or = $name::truncate_from(a | b);
                    let xor = $name::truncate_from(a ^ b);
                    let not = $name::truncate_from(!a);

                    let a = $name::truncate_from(a);
                    let b = $name::truncate_from(b);

                    assert_eq!(a & b, and);
                    assert_eq!(a | b, or);
                    assert_eq!(a ^ b, xor);
                    assert_eq!(!a, not);
                }

                #[test]
                pub fn conversion() {
                    let max = $name::try_from(MASK).unwrap();

                    assert_eq!(
                        <$name as Into<u128>>::into(max),
                        MASK,
                    );
                }

                #[test]
                pub fn ordering() {
                    let mut rng = thread_rng();
                    let a = rng.gen::<u128>() & MASK;
                    let b = rng.gen::<u128>() & MASK;

                    println!("a: {a}");
                    println!("b: {b}");

                    assert_eq!(a < b, $name::truncate_from(a) < $name::truncate_from(b));
                }

                #[test]
                pub fn serde() {
                    let mut rng = thread_rng();
                    let a = rng.gen::<u128>() & MASK;
                    let a = $name::truncate_from(a);

                    let mut buf = GenericArray::default();
                    a.clone().serialize(&mut buf);

                    assert_eq!(a, $name::deserialize(buf));
                }
            }
        }

        pub use $modname::$name;
    };
}

<<<<<<< HEAD
bit_array_impl!(bit_array_64, BitArray64, U8_8, 64);
bit_array_impl!(bit_array_40, BitArray40, U8_5, 40);
bit_array_impl!(bit_array_8, BitArray8, U8_1, 8);
=======
bit_array_impl!(bit_array_64, BitArray64, U8_8, 64, U8);
bit_array_impl!(bit_array_40, BitArray40, U8_5, 40, U5);
>>>>>>> 33b23e09
<|MERGE_RESOLUTION|>--- conflicted
+++ resolved
@@ -3,7 +3,7 @@
 use crate::secret_sharing::SharedValue;
 use bitvec::prelude::{BitArr, Lsb0};
 use generic_array::GenericArray;
-use typenum::{Unsigned, U5, U8};
+use typenum::{Unsigned, U1, U5, U8};
 
 // Bit store type definitions
 type U8_1 = BitArr!(for 8, in u8, Lsb0);
@@ -273,11 +273,6 @@
     };
 }
 
-<<<<<<< HEAD
-bit_array_impl!(bit_array_64, BitArray64, U8_8, 64);
-bit_array_impl!(bit_array_40, BitArray40, U8_5, 40);
-bit_array_impl!(bit_array_8, BitArray8, U8_1, 8);
-=======
 bit_array_impl!(bit_array_64, BitArray64, U8_8, 64, U8);
 bit_array_impl!(bit_array_40, BitArray40, U8_5, 40, U5);
->>>>>>> 33b23e09
+bit_array_impl!(bit_array_8, BitArray8, U8_1, 8, U1);