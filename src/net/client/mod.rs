--- conflicted
+++ resolved
@@ -122,11 +122,7 @@
             network::{ChannelId, MessageChunks, Network},
             Role,
         },
-<<<<<<< HEAD
-        net::{server::MessageSendMap, BindTarget, MpcHelperServer},
-=======
         net::{http_network::HttpNetwork, server::MessageSendMap, BindTarget, MpcHelperServer},
->>>>>>> 1dd38a33
     };
     use futures::{Stream, StreamExt};
     use hyper_tls::native_tls::TlsConnector;
@@ -162,14 +158,9 @@
 
     #[tokio::test]
     async fn mul_req_http() {
-<<<<<<< HEAD
-        let (tx, rx) = mpsc::channel(1);
-        let message_send_map = MessageSendMap::filled(tx);
-=======
         let network = HttpNetwork::new_without_clients(QueryId, None);
         let rx_stream = network.recv_stream();
         let message_send_map = MessageSendMap::filled(network);
->>>>>>> 1dd38a33
         let server = MpcHelperServer::new(message_send_map);
         // setup server
         let (addr, _) = server
@@ -187,14 +178,9 @@
     #[tokio::test]
     async fn mul_req_https() {
         // setup server
-<<<<<<< HEAD
-        let (tx, rx) = mpsc::channel(1);
-        let message_send_map = MessageSendMap::filled(tx);
-=======
         let network = HttpNetwork::new_without_clients(QueryId, None);
         let rx = network.recv_stream();
         let message_send_map = MessageSendMap::filled(network);
->>>>>>> 1dd38a33
         let server = MpcHelperServer::new(message_send_map);
         let config = crate::net::server::tls_config_from_self_signed_cert()
             .await
