--- conflicted
+++ resolved
@@ -97,15 +97,12 @@
         self
     }
 
-<<<<<<< HEAD
     pub fn with_metrics(mut self, metrics: MetricsHandle) -> Self {
         self.metrics = Some(metrics);
         self
     }
 
-=======
     #[allow(dead_code)] // TODO: fix when TLS is enabled
->>>>>>> e0d19dca
     pub fn https(mut self) -> Self {
         self.https = true;
         self
