mod handlers;

use crate::{
    config::{NetworkConfig, ServerConfig, TlsConfig},
    error::BoxError,
    helpers::HelperIdentity,
    net::{Error, HttpTransport},
    sync::Arc,
    task::JoinHandle,
    telemetry::metrics::{web::RequestProtocolVersion, REQUESTS_RECEIVED},
};
use axum::{
    response::{IntoResponse, Response},
    routing::IntoMakeService,
    Router,
};
use axum_server::{
    accept::Accept,
    service::{MakeServiceRef, SendService},
<<<<<<< HEAD
    tls_rustls::{RustlsAcceptor, RustlsConfig},
    Handle, Server,
=======
    Handle, HttpConfig, Server,
>>>>>>> 8e625e62
};
use futures::{
    future::{ready, BoxFuture, Either, Ready},
    Future, FutureExt,
};
use hyper::{header::HeaderName, server::conn::AddrStream, Request};
use metrics::increment_counter;
use rustls_pemfile::Item;
use std::{
    borrow::Cow,
    io,
    net::{Ipv4Addr, SocketAddr, TcpListener},
    ops::Deref,
    str::FromStr,
    task::{Context, Poll},
};
use tokio_rustls::{
    rustls::{
        server::AllowAnyAnonymousOrAuthenticatedClient, Certificate, PrivateKey, RootCertStore,
        ServerConfig as RustlsServerConfig,
    },
    server::TlsStream,
};
use tower::{layer::layer_fn, Service};
use tower_http::trace::TraceLayer;
use tracing::{error, Span};

use ::tokio::{
    fs,
    io::{AsyncRead, AsyncWrite},
};

#[cfg(all(feature = "shuttle", test))]
use shuttle::future as tokio;

pub trait TracingSpanMaker: Send + Sync + Clone + 'static {
    fn make_span(&self) -> Span;
}

impl<T: TracingSpanMaker> TracingSpanMaker for Option<T> {
    fn make_span(&self) -> Span {
        if let Some(h) = self {
            h.make_span()
        } else {
            tracing::trace_span!("")
        }
    }
}

impl TracingSpanMaker for () {
    fn make_span(&self) -> Span {
        tracing::trace_span!("")
    }
}

/// IPA helper web service
///
/// `MpcHelperServer` handles requests from both peer helpers and external clients.
pub struct MpcHelperServer {
    transport: Arc<HttpTransport>,
    config: ServerConfig,
    network_config: NetworkConfig,
}

impl MpcHelperServer {
    pub fn new(
        transport: Arc<HttpTransport>,
        config: ServerConfig,
        network_config: NetworkConfig,
    ) -> Self {
        MpcHelperServer {
            transport,
            config,
            network_config,
        }
    }

    fn router(&self) -> Router {
        handlers::router(Arc::clone(&self.transport))
    }

    #[cfg(all(test, feature = "in-memory-infra", not(feature = "shuttle")))]
    async fn handle_req(&self, req: hyper::Request<hyper::Body>) -> axum::response::Response {
        let mut router = self.router();
        let router = tower::ServiceExt::ready(&mut router).await.unwrap();
        hyper::service::Service::call(router, req).await.unwrap()
    }

    /// Starts the MPC helper service.
    ///
    /// If `listener` is provided, listens on the supplied socket. This is used for tests which want
    /// to use a dynamically assigned free port, but need to know the port number when generating
    /// helper configurations. If `listener` is not provided, binds according to the server
    /// configuration supplied to `new`.
    ///
    /// Returns the `SocketAddr` of the server socket and the `JoinHandle` of the server task.
    ///
    /// # Panics
    /// If the server TLS configuration is not valid.
    pub async fn start_on<T: TracingSpanMaker>(
        &self,
        listener: Option<TcpListener>,
        tracing: T,
    ) -> (SocketAddr, JoinHandle<()>) {
        // This should probably come from the server config.
        // Note that listening on 0.0.0.0 requires accepting a MacOS security
        // warning on each test run.
        #[cfg(test)]
        const BIND_ADDRESS: Ipv4Addr = Ipv4Addr::LOCALHOST;
        #[cfg(not(test))]
        const BIND_ADDRESS: Ipv4Addr = Ipv4Addr::UNSPECIFIED;

        let svc = self.router().layer(
            TraceLayer::new_for_http()
                .make_span_with(move |_request: &hyper::Request<hyper::Body>| tracing.make_span())
                .on_request(|request: &hyper::Request<hyper::Body>, _: &Span| {
                    increment_counter!(RequestProtocolVersion::from(request.version()));
                    increment_counter!(REQUESTS_RECEIVED);
                }),
        );
        let handle = Handle::new();

        let task_handle = match (self.config.disable_https, listener) {
            (true, Some(listener)) => {
                let svc = svc
                    .layer(layer_fn(SetClientIdentityFromHeader::new))
                    .into_make_service();
                spawn_server(axum_server::from_tcp(listener), handle.clone(), svc).await
            }
            (true, None) => {
                let addr = SocketAddr::new(BIND_ADDRESS.into(), self.config.port.unwrap_or(0));
                let svc = svc
                    .layer(layer_fn(SetClientIdentityFromHeader::new))
                    .into_make_service();
                spawn_server(axum_server::bind(addr), handle.clone(), svc).await
            }
            (false, Some(listener)) => {
                let rustls_config = rustls_config(&self.config, &self.network_config)
                    .await
                    .expect("invalid TLS configuration");
                spawn_server(
                    axum_server::from_tcp_rustls(listener, rustls_config).map(|a| {
                        ClientCertRecognizingAcceptor::new(a, self.network_config.clone())
                    }),
                    handle.clone(),
                    svc.into_make_service(),
                )
                .await
            }
            (false, None) => {
                let addr = SocketAddr::new(BIND_ADDRESS.into(), self.config.port.unwrap_or(0));
                let rustls_config = rustls_config(&self.config, &self.network_config)
                    .await
                    .expect("invalid TLS configuration");
                spawn_server(
                    axum_server::bind_rustls(addr, rustls_config).map(|a| {
                        ClientCertRecognizingAcceptor::new(a, self.network_config.clone())
                    }),
                    handle.clone(),
                    svc.into_make_service(),
                )
                .await
            }
        };

        let bound_addr = handle
            .listening()
            .await
            .expect("Failed to bind server to a port");
        #[cfg(not(test))] // reduce spam in test output
        tracing::info!(
            "server listening on {}://{}",
            if self.config.disable_https {
                "http"
            } else {
                "https"
            },
            bound_addr,
        );
        (bound_addr, task_handle)
    }

    pub fn start<T: TracingSpanMaker>(
        &self,
        tracing: T,
    ) -> impl Future<Output = (SocketAddr, JoinHandle<()>)> + '_ {
        self.start_on(None, tracing)
    }
}

async fn spawn_server<A>(
    server: Server<A>,
    handle: Handle,
    svc: IntoMakeService<Router>,
) -> JoinHandle<()>
where
    A: Accept<
            AddrStream,
            <IntoMakeService<Router> as MakeServiceRef<
                AddrStream,
                hyper::Request<hyper::Body>,
            >>::Service,
        > + Clone
        + Send
        + Sync
        + 'static,
    A::Stream: AsyncRead + AsyncWrite + Unpin + Send,
    A::Service: SendService<Request<hyper::Body>> + Send,
    A::Future: Send,
{
    tokio::spawn({
        async move {
            server
                // TODO: configuration
                .http_config(
                    HttpConfig::default()
                        .http2_max_concurrent_streams(Some(256))
                        .build(),
                )
                .handle(handle)
                .serve(svc)
                .await
                .expect("Failed to serve");
        }
    })
}

async fn certificate_and_key(
    config: &ServerConfig,
) -> Result<(Vec<Certificate>, PrivateKey), BoxError> {
    let (cert, key) = match &config.tls {
        None => return Err("missing TLS configuration".into()),
        Some(TlsConfig::Inline {
            certificate,
            private_key,
        }) => (
            Cow::Borrowed(certificate.as_bytes()),
            Cow::Borrowed(private_key.as_bytes()),
        ),
        Some(TlsConfig::File {
            certificate_file,
            private_key_file,
        }) => {
            let cert = fs::read(certificate_file).await?;
            let key = fs::read(private_key_file).await?;
            (Cow::Owned(cert), Cow::Owned(key))
        }
    };

    let cert = rustls_pemfile::certs(&mut cert.as_ref())?;
    let key = match rustls_pemfile::read_one(&mut key.as_ref())? {
        Some(Item::RSAKey(key) | Item::PKCS8Key(key) | Item::ECKey(key)) => key,
        _ => return Err("private key format not supported".into()),
    };

    let cert = cert.into_iter().map(Certificate).collect();
    let key = PrivateKey(key);

    Ok((cert, key))
}

/// Create a `RustlsConfig` for the `ServerConfig`.
///
/// `RustlsConfig` is an axum type. The native rustls configuration is `rustls::ServerConfig`, which
/// we import as `RustlsServerConfig`. Since we have particular needs related to client
/// certificates, we build a native rustls config, and then convert it into the axum config type.
///
/// # Errors
/// If there is a problem with the TLS configuration.
async fn rustls_config(
    config: &ServerConfig,
    network: &NetworkConfig,
) -> Result<RustlsConfig, BoxError> {
    let (cert, key) = certificate_and_key(config).await?;

    let mut trusted_certs = RootCertStore::empty();
    for cert in network
        .peers()
        .iter()
        .filter_map(|peer| peer.certificate.as_ref())
    {
        // Note that this uses `webpki::TrustAnchor::try_from_cert_der`, which *does not* validate
        // the certificate. That is not required for security, but might be desirable to flag
        // configuration errors.
        trusted_certs.add(cert)?;
    }
    let verifier = AllowAnyAnonymousOrAuthenticatedClient::new(trusted_certs);

    let mut config = RustlsServerConfig::builder()
        .with_safe_defaults()
        .with_client_cert_verifier(verifier)
        .with_single_cert(cert, key)?;

    config.alpn_protocols = vec![b"h2".to_vec(), b"http/1.1".to_vec()];

    Ok(RustlsConfig::from_config(Arc::new(config)))
}

/// Axum `Extension` indicating the authenticated remote helper identity, if any.
//
// Presence or absence of authentication is indicated by presence or absence of the extension. Even
// at some inconvenience (e.g. `MaybeExtensionExt`), we avoid using `Option` within the extension,
// to avoid possible confusion about how many times the return from `req.extensions().get()` must be
// unwrapped to ensure valid authentication.
#[derive(Clone, Copy, Debug)]
struct ClientIdentity(pub HelperIdentity);

impl Deref for ClientIdentity {
    type Target = HelperIdentity;

    fn deref(&self) -> &Self::Target {
        &self.0
    }
}

/// `Accept`or that sets an axum `Extension` indiciating the authenticated remote helper identity.
#[derive(Clone)]
struct ClientCertRecognizingAcceptor {
    inner: RustlsAcceptor,
    network_config: Arc<NetworkConfig>,
}

impl ClientCertRecognizingAcceptor {
    fn new(inner: RustlsAcceptor, network_config: NetworkConfig) -> Self {
        Self {
            inner,
            network_config: Arc::new(network_config),
        }
    }

    // This can't be a method (at least not that takes `&self`) because it needs to go in a 'static future.
    fn identify_client(
        network_config: &NetworkConfig,
        cert_option: Option<&Certificate>,
    ) -> Option<ClientIdentity> {
        let Some(cert) = cert_option else {
            return None;
        };
        // We currently require an exact match with the peer cert (i.e. we don't support verifying
        // the certificate against a truststore and identifying the peer by the certificate
        // subject). This could be changed if the need arises.
        for (id, peer) in network_config.enumerate_peers() {
            if peer.certificate.as_ref() == Some(cert) {
                return Some(ClientIdentity(id));
            }
        }
        // It might be nice to log something here. We could log the certificate base64?
        error!(
            "A client certificate was presented that does not match a known helper. Certificate: {}",
            base64::encode(cert),
        );
        None
    }
}

impl<I, S> Accept<I, S> for ClientCertRecognizingAcceptor
where
    I: AsyncRead + AsyncWrite + Unpin + Send + 'static,
    S: Send + 'static,
{
    type Stream = TlsStream<I>;
    type Service = SetClientIdentityFromCertificate<S>;
    type Future = BoxFuture<'static, io::Result<(Self::Stream, Self::Service)>>;

    fn accept(&self, stream: I, service: S) -> Self::Future {
        let acceptor = self.inner.clone();
        let network_config = Arc::clone(&self.network_config);

        Box::pin(async move {
            let (stream, service) = acceptor.accept(stream, service).await.map_err(|err| {
                error!("connection error: {err}");
                err
            })?;

            // The return from `identify_client` is an `Option<HelperIdentity>`.
            // No client identity will be associated with the connection if:
            //  * No certificate was supplied.
            //  * There was a problem interpreting the certificate. It is unlikely to see an invalid
            //    certificate here, because the certificate must have passed full verification at
            //    connection time. But it's possible the certificate subject is not something we
            //    recognize as a helper.
            let id = Self::identify_client(
                &network_config,
                stream
                    .get_ref()
                    .1
                    .peer_certificates()
                    .and_then(<[_]>::first),
            );
            let service = SetClientIdentityFromCertificate { inner: service, id };
            Ok((stream, service))
        })
    }
}

#[derive(Clone)]
struct SetClientIdentityFromCertificate<S> {
    inner: S,
    id: Option<ClientIdentity>,
}

impl<B, S: Service<Request<B>>> Service<Request<B>> for SetClientIdentityFromCertificate<S> {
    type Response = S::Response;
    type Error = S::Error;
    type Future = S::Future;

    #[inline]
    fn poll_ready(&mut self, cx: &mut Context<'_>) -> Poll<Result<(), Self::Error>> {
        self.inner.poll_ready(cx)
    }

    fn call(&mut self, mut req: Request<B>) -> Self::Future {
        if let Some(id) = self.id {
            req.extensions_mut().insert(id);
        }
        self.inner.call(req)
    }
}

/// Name of the header that passes the client identity when not using HTTPS.
pub static HTTP_CLIENT_ID_HEADER: HeaderName =
    HeaderName::from_static("x-unverified-client-identity");

/// Service wrapper that gets a client helper identity from a header.
///
/// Since this allows a client to claim any identity, it is completely
/// insecure. It must only be used in contexts where that is acceptable.
#[derive(Clone)]
pub(super) struct SetClientIdentityFromHeader<S> {
    inner: S,
}

impl<S> SetClientIdentityFromHeader<S> {
    fn new(inner: S) -> Self {
        Self { inner }
    }
}

impl<B, S: Service<Request<B>, Response = Response>> Service<Request<B>>
    for SetClientIdentityFromHeader<S>
{
    type Response = Response;
    type Error = S::Error;
    type Future = Either<S::Future, Ready<Result<Response, S::Error>>>;

    #[inline]
    fn poll_ready(&mut self, cx: &mut Context<'_>) -> Poll<Result<(), Self::Error>> {
        self.inner.poll_ready(cx)
    }

    fn call(&mut self, mut req: Request<B>) -> Self::Future {
        if let Some(header_value) = req.headers().get(HTTP_CLIENT_ID_HEADER.clone()) {
            let id_result = header_value
                .to_str()
                .map_err(Into::into)
                .and_then(|value_str| usize::from_str(value_str).map_err(Into::into))
                .and_then(|value_int| {
                    HelperIdentity::try_from(value_int).map_err(|e| {
                        Error::InvalidHeader(format!("{HTTP_CLIENT_ID_HEADER}: {e:?}").into())
                    })
                });
            match id_result {
                Ok(id) => req.extensions_mut().insert(ClientIdentity(id)),
                Err(err) => return ready(Ok(err.into_response())).right_future(),
            };
        }
        self.inner.call(req).left_future()
    }
}

#[cfg(all(test, not(feature = "shuttle"), feature = "in-memory-infra"))]
mod e2e_tests {
    use super::*;
    use crate::{
        net::{http_serde, test::TestServer},
        test_fixture::metrics::MetricsHandle,
    };
    use hyper::{client::HttpConnector, http::uri, StatusCode, Version};
    use hyper_tls::{native_tls::TlsConnector, HttpsConnector};
    use metrics_util::debugging::Snapshotter;
    use std::collections::HashMap;
    use tracing::Level;

    fn expected_req(host: String) -> http_serde::echo::Request {
        http_serde::echo::Request::new(
            HashMap::from([
                (String::from("foo"), String::from("1")),
                (String::from("bar"), String::from("2")),
            ]),
            HashMap::from([(String::from("host"), host)]),
        )
    }

    fn http_req(
        expected: &http_serde::echo::Request,
        scheme: uri::Scheme,
        authority: String,
    ) -> hyper::Request<hyper::Body> {
        expected
            .clone()
            .try_into_http_request(scheme, uri::Authority::try_from(authority).unwrap())
            .unwrap()
    }

    #[tokio::test]
    async fn can_do_http() {
        // server
        let TestServer { addr, .. } = TestServer::builder().disable_https().build().await;

        // client
        let client = hyper::Client::new();

        // request
        let expected = expected_req(addr.to_string());

        let req = http_req(&expected, uri::Scheme::HTTP, addr.to_string());
        let resp = client.request(req).await.unwrap();
        assert_eq!(resp.status(), StatusCode::OK);
        let resp_body = hyper::body::to_bytes(resp.into_body()).await.unwrap();
        let resp_body: http_serde::echo::Request = serde_json::from_slice(&resp_body).unwrap();
        assert_eq!(expected, resp_body);
    }

    #[tokio::test]
    async fn can_do_https() {
        let TestServer { addr, .. } = TestServer::builder().build().await;

        // self-signed cert CN is "localhost", therefore request authority must not use the ip address
        let authority = format!("localhost:{}", addr.port());

        // https client
        let conn = TlsConnector::builder()
            .danger_accept_invalid_certs(true)
            .build()
            .unwrap();
        let mut http = HttpConnector::new();
        http.enforce_http(false);

        let https = HttpsConnector::<HttpConnector>::from((http, conn.into()));
        let client = hyper::Client::builder().build(https);

        // request
        let expected = expected_req(authority.clone());
        let req = http_req(&expected, uri::Scheme::HTTPS, authority);
        let resp = client.request(req).await.unwrap();
        assert_eq!(resp.status(), StatusCode::OK);
        let resp_body = hyper::body::to_bytes(resp.into_body()).await.unwrap();
        let resp_body: http_serde::echo::Request = serde_json::from_slice(&resp_body).unwrap();
        assert_eq!(expected, resp_body);
    }

    /// Ensures that server tracks number of requests it received and emits a corresponding metric.
    /// In order for this test not to be flaky, we rely on tokio::test macro to set up a
    /// new runtime per test (which it currently does) and set up metric recorders per thread (done
    /// by this test). It is also tricky to make it work in a multi-threaded environment - I haven't
    /// tested that, so better to stick with default behavior of tokio:test macro
    #[tokio::test]
    async fn requests_received_metric() {
        let handle = MetricsHandle::new(Level::INFO);

        // server
        let TestServer { addr, .. } = TestServer::builder()
            .disable_https() // required because this test uses a vanilla hyper client
            .with_metrics(handle.clone())
            .build()
            .await;

        // client
        let client = hyper::Client::new();

        // request
        let expected = expected_req(addr.to_string());

        let snapshot = Snapshotter::current_thread_snapshot();
        assert!(snapshot.is_none());

        let request_count = 10;
        for _ in 0..request_count {
            let req = http_req(&expected, uri::Scheme::HTTP, addr.to_string());
            let response = client.request(req).await.unwrap();
            assert_eq!(response.status(), StatusCode::OK);
        }

        assert_eq!(
            Some(request_count),
            handle.get_counter_value(REQUESTS_RECEIVED)
        );
    }

    #[tokio::test]
    async fn request_version_metric() {
        let handle = MetricsHandle::new(Level::INFO);

        // server
        let TestServer { addr, .. } = TestServer::builder()
            .disable_https() // required because this test uses vanilla hyper clients
            .with_metrics(handle.clone())
            .build()
            .await;

        // request
        let expected = expected_req(addr.to_string());

        // make HTTP/1.1 request
        let client = hyper::Client::new();
        let req = http_req(&expected, uri::Scheme::HTTP, addr.to_string());
        let response = client.request(req).await.unwrap();
        assert_eq!(response.status(), StatusCode::OK);

        // make HTTP/2 request
        let client = hyper::Client::builder().http2_only(true).build_http();
        let req = http_req(&expected, uri::Scheme::HTTP, addr.to_string());
        let response = client.request(req).await.unwrap();
        assert_eq!(response.status(), StatusCode::OK);

        assert_eq!(
            Some(1),
            handle.get_counter_value(RequestProtocolVersion::from(Version::HTTP_11))
        );
        assert_eq!(
            Some(1),
            handle.get_counter_value(RequestProtocolVersion::from(Version::HTTP_2))
        );
        assert_eq!(
            None,
            handle.get_counter_value(RequestProtocolVersion::from(Version::HTTP_3))
        );
    }
}<|MERGE_RESOLUTION|>--- conflicted
+++ resolved
@@ -17,12 +17,8 @@
 use axum_server::{
     accept::Accept,
     service::{MakeServiceRef, SendService},
-<<<<<<< HEAD
     tls_rustls::{RustlsAcceptor, RustlsConfig},
-    Handle, Server,
-=======
     Handle, HttpConfig, Server,
->>>>>>> 8e625e62
 };
 use futures::{
     future::{ready, BoxFuture, Either, Ready},
