<<<<<<< HEAD
use crate::helpers::fabric::{ChannelId, MessageChunks};
use crate::helpers::{Identity};
=======
use crate::helpers::fabric::{ChannelId, MessageChunks, MessageEnvelope};
use crate::helpers::Role;
>>>>>>> b7c7ff0a
use crate::net::server::MpcServerError;
use crate::net::RecordHeaders;
use crate::protocol::{QueryId, UniqueStepId};
use async_trait::async_trait;
use axum::extract::{self, FromRequest, Query, RequestParts};
use axum::http::Request;
use axum::middleware::Next;
use axum::response::Response;
use hyper::Body;

use tokio::sync::mpsc;

/// Used in the axum handler to extract the `query_id` and `step` from the path of the request
pub struct Path(QueryId, UniqueStepId);

#[async_trait]
impl<B: Send> FromRequest<B> for Path {
    type Rejection = MpcServerError;

    async fn from_request(req: &mut RequestParts<B>) -> Result<Self, Self::Rejection> {
        let extract::Path((query_id, step)) =
            extract::Path::<(QueryId, UniqueStepId)>::from_request(req).await?;
        Ok(Path(query_id, step))
    }
}

/// Used in the axum handler to extract the peer role from the query params of the request
#[cfg_attr(feature = "enable-serde", derive(serde::Deserialize))]
pub struct RoleQuery {
    role: Role,
}

/// After an [`OwnedPermit`] has been reserved, it can be used once to send an item on the channel.
///
/// Panics if cloned while a permit exists. the `Clone` implementation must exist so that
/// `ReservedPermit` can be added to a request via an `Extension`, which requires `Clone`. However,
/// Axum/Tower do not clone the request between middleware and the handler, so this is a safe usage.  
pub struct ReservedPermit<T>(Option<mpsc::OwnedPermit<T>>);

impl<T: Send + 'static> ReservedPermit<T> {
    pub fn new(permit: mpsc::OwnedPermit<T>) -> Self {
        Self(Some(permit))
    }
    /// # Panics
    /// if called more than once
    pub fn send(&mut self, item: T) {
        self.0
            .take()
            .expect("should only call `send` once")
            .send(item);
    }
}

impl<T> Clone for ReservedPermit<T> {
    /// # Panics
    /// if a permit exists
    fn clone(&self) -> Self {
        assert!(self.0.is_none());
        Self(None)
    }
}

/// Middleware that first reserves a permit on the channel to send messages to the messaging layer.
/// Once reserved, adds the permit to the extension for retrieval from the handler.
pub async fn obtain_permit_mw<T: Send + 'static, B>(
    sender: mpsc::Sender<T>,
    mut req: Request<B>,
    next: Next<B>,
) -> Result<Response, MpcServerError> {
    let permit = sender.reserve_owned().await?;
    req.extensions_mut().insert(ReservedPermit::new(permit));
    Ok(next.run(req).await)
}

/// extracts the [`MessageChunks`] from the request and forwards it to the Message layer via the
/// `permit`. If we try to extract the `permit` via the `Extension`'s `FromRequest` implementation,
/// it will call `.clone()` on it, which will remove the `OwnedPermit`. Thus, we must access the
/// `permit` via `Request::extensions_mut`, which returns [`Extensions`] without cloning.
pub async fn handler(
    path: Path,
    // TODO: we shouldn't trust the client to tell us their role.
    //       revisit when we have figured out discovery/handshake
<<<<<<< HEAD
    query: Query<IdentityQuery>,
    _headers: RecordHeaders,
=======
    query: Query<RoleQuery>,
    headers: RecordHeaders,
>>>>>>> b7c7ff0a
    mut req: Request<Body>,
) -> Result<(), MpcServerError> {
    // prepare data
    let Path(_query_id, step) = path;
    let channel_id = ChannelId {
        role: query.role,
        step,
    };

    let body = hyper::body::to_bytes(req.body_mut()).await?.to_vec();

    // send data
    let permit = req
        .extensions_mut()
        .get_mut::<ReservedPermit<MessageChunks>>()
        .unwrap();

    permit.send((channel_id, body));
    Ok(())
}

#[cfg(test)]
mod tests {
    use super::*;
    use crate::net::{
        BindTarget, MpcServer, CONTENT_LENGTH_HEADER_NAME, DATA_SIZE_HEADER_NAME,
        OFFSET_HEADER_NAME,
    };
    use axum::body::Bytes;
    use axum::http::{HeaderValue, Request, StatusCode};
    use futures_util::FutureExt;
    use hyper::header::HeaderName;
    use hyper::service::Service;
    use hyper::{body, Body, Client, Response};
    use std::future::Future;
    use std::task::{Context, Poll};
    use tokio::sync::mpsc;
    use tower::ServiceExt;
    use crate::helpers::MESSAGE_PAYLOAD_SIZE_BYTES;

    const DATA_LEN: usize = 3;

    async fn init_server() -> (u16, mpsc::Receiver<MessageChunks>) {
        let (tx, rx) = mpsc::channel(1);
        let server = MpcServer::new(tx);
        let (addr, _) = server
            .bind(BindTarget::Http("127.0.0.1:0".parse().unwrap()))
            .await;
        let port = addr.port();
        (port, rx)
    }

    fn build_req(
        port: u16,
        query_id: QueryId,
        step: &UniqueStepId,
        role: Role,
        offset: u32,
        body: &'static [u8],
    ) -> Request<Body> {
        assert_eq!(
            body.len() % (MESSAGE_PAYLOAD_SIZE_BYTES as usize),
            0,
            "body len must align with data_size"
        );
        let uri = format!(
            "http://127.0.0.1:{}/mul/query-id/{}/step/{}?role={}",
            port,
            query_id.as_ref(),
            step.as_ref(),
            role.as_ref(),
        );
        #[allow(clippy::cast_possible_truncation)] // `body.len()` known to be less than u32
        let headers = RecordHeaders {
            content_length: body.len() as u32,
            offset,
            data_size: MESSAGE_PAYLOAD_SIZE_BYTES as u32,
        };
        let body = Body::from(Bytes::from_static(body));
        headers
            .add_to(Request::post(uri))
            .body(body)
            .expect("request should be valid")
    }

    async fn send_req(
        port: u16,
        query_id: QueryId,
        step: &UniqueStepId,
        helper_role: Role,
        offset: u32,
        body: &'static [u8],
    ) -> Response<Body> {
        // build req
        let req = build_req(port, query_id, step, helper_role, offset, body);

        let client = Client::default();
        client
            .request(req)
            .await
            .expect("client should be able to communicate with server")
    }

    #[tokio::test]
    async fn collect_req() {
        let (port, mut rx) = init_server().await;

        // prepare req
        let query_id = QueryId;
        let target_helper = Role::H2;
        let step = UniqueStepId::default().narrow("test");
        let offset = 0;
        let body = &[213; (DATA_LEN * MESSAGE_PAYLOAD_SIZE_BYTES) as usize];

        // try a request 10 times
        for _ in 0..10 {
            let resp = send_req(port, query_id, &step, target_helper, offset, body).await;

            let status = resp.status();
            let resp_body = body::to_bytes(resp.into_body()).await.unwrap();
            let resp_body_str = String::from_utf8_lossy(&resp_body);

            // response comparison
            let channel_id = ChannelId {
                role: target_helper,
                step: step.clone(),
            };

            assert_eq!(status, StatusCode::OK, "{}", resp_body_str);
            let messages = rx.try_recv().expect("should have already received value");
            assert_eq!(messages, (channel_id, body.to_vec()));
        }
    }

    struct OverrideReq {
        query_id: String,
        step: String,
        role: String,
        offset_header: (HeaderName, HeaderValue),
        data_size_header: (HeaderName, HeaderValue),
        body: &'static [u8],
    }

    impl OverrideReq {
        fn into_req(self, port: u16) -> Request<Body> {
            let uri = format!(
                "http://127.0.0.1:{}/mul/query-id/{}/step/{}?role={}",
                port, self.query_id, self.step, self.role
            );
            let mut req = Request::post(uri);
            let req_headers = req.headers_mut().unwrap();
            req_headers.insert(CONTENT_LENGTH_HEADER_NAME.clone(), self.body.len().into());
            req_headers.insert(self.offset_header.0, self.offset_header.1);
            req_headers.insert(self.data_size_header.0, self.data_size_header.1);

            req.body(self.body.into()).unwrap()
        }
    }

    impl Default for OverrideReq {
        fn default() -> Self {
            Self {
                query_id: QueryId.as_ref().to_owned(),
                step: UniqueStepId::default().narrow("test").as_ref().to_owned(),
                role: Role::H2.as_ref().to_owned(),
                offset_header: (OFFSET_HEADER_NAME.clone(), 0.into()),
                data_size_header: (DATA_SIZE_HEADER_NAME.clone(), MESSAGE_PAYLOAD_SIZE_BYTES.into()),
                body: &[34; (DATA_LEN * MESSAGE_PAYLOAD_SIZE_BYTES) as usize],
            }
        }
    }

    async fn resp_eq(req: OverrideReq, expected_status: StatusCode) {
        let (port, _rx) = init_server().await;
        let resp = Client::default()
            .request(req.into_req(port))
            .await
            .expect("request should complete successfully");
        assert_eq!(resp.status(), expected_status);
    }

    #[tokio::test]
    async fn malformed_query_id_fails() {
        let req = OverrideReq {
            query_id: "not-a-query-id".into(),
            ..Default::default()
        };
        resp_eq(req, StatusCode::UNPROCESSABLE_ENTITY).await;
    }

    #[tokio::test]
    async fn malformed_role_fails() {
        let req = OverrideReq {
            role: "h4".into(),
            ..Default::default()
        };
        resp_eq(req, StatusCode::UNPROCESSABLE_ENTITY).await;
    }

    #[tokio::test]
    async fn malformed_offset_header_name_fails() {
        let req = OverrideReq {
            offset_header: (HeaderName::from_static("ofset"), 0.into()),
            ..Default::default()
        };
        resp_eq(req, StatusCode::UNPROCESSABLE_ENTITY).await;
    }

    #[tokio::test]
    async fn malformed_offset_header_value_fails() {
        let req = OverrideReq {
            offset_header: (OFFSET_HEADER_NAME.clone(), HeaderValue::from(-1)),
            ..Default::default()
        };
        resp_eq(req, StatusCode::BAD_REQUEST).await;
    }

    #[tokio::test]
    async fn malformed_data_size_header_name_fails() {
        let req = OverrideReq {
            data_size_header: (HeaderName::from_static("datasize"), MESSAGE_PAYLOAD_SIZE_BYTES.into()),
            ..Default::default()
        };
        resp_eq(req, StatusCode::UNPROCESSABLE_ENTITY).await;
    }

    #[tokio::test]
    async fn malformed_data_size_header_value_fails() {
        let req = OverrideReq {
            data_size_header: (DATA_SIZE_HEADER_NAME.clone(), 7.into()),
            ..Default::default()
        };
        resp_eq(req, StatusCode::BAD_REQUEST).await;
    }

    #[tokio::test]
    async fn malformed_body_fails() {
        let req = OverrideReq {
            body: &[0, 7],
            ..Default::default()
        };
        resp_eq(req, StatusCode::BAD_REQUEST).await;
    }

    fn poll<F, T>(f: &mut F) -> Poll<T>
    where
        F: Future<Output = T> + Unpin,
    {
        f.poll_unpin(&mut Context::from_waker(futures::task::noop_waker_ref()))
    }

    #[tokio::test]
    async fn backpressure_applied() {
        const QUEUE_DEPTH: usize = 8;
        let (tx, mut rx) = mpsc::channel(QUEUE_DEPTH);
        let server = MpcServer::new(tx);
        let mut r = server.router();

        // prepare req
        let query_id = QueryId;
        let step = UniqueStepId::default().narrow("test");
        let target_helper = Role::H2;
        let offset = 0;
        let body = &[0; (DATA_LEN * MESSAGE_PAYLOAD_SIZE_BYTES) as usize];

        let new_req = || build_req(0, query_id, &step, target_helper, offset, body);

        // fill channel
        for _ in 0..QUEUE_DEPTH {
            let resp = r.ready().await.unwrap().call(new_req()).await.unwrap();
            assert_eq!(
                resp.status(),
                StatusCode::OK,
                "body: {}",
                String::from_utf8_lossy(&body::to_bytes(resp.into_body()).await.unwrap())
            );
        }

        // channel should now be full
        let mut resp_when_full = r.ready().await.unwrap().call(new_req());
        assert!(
            poll(&mut resp_when_full).is_pending(),
            "expected future to be pending"
        );

        // take 1 message from channel
        rx.recv().await;

        // channel should now have capacity
        assert!(poll(&mut resp_when_full).is_ready());

        // take 3 messages from channel
        for _ in 0..3 {
            rx.recv().await;
        }

        // channel should now have capacity for 3 more reqs
        for _ in 0..3 {
            let mut next_req = r.ready().await.unwrap().call(new_req());
            assert!(poll(&mut next_req).is_ready());
        }

        // channel should have no more capacity
        let mut resp_when_full = r.ready().await.unwrap().call(new_req());
        assert!(poll(&mut resp_when_full).is_pending());
    }
}<|MERGE_RESOLUTION|>--- conflicted
+++ resolved
@@ -1,10 +1,5 @@
-<<<<<<< HEAD
 use crate::helpers::fabric::{ChannelId, MessageChunks};
-use crate::helpers::{Identity};
-=======
-use crate::helpers::fabric::{ChannelId, MessageChunks, MessageEnvelope};
 use crate::helpers::Role;
->>>>>>> b7c7ff0a
 use crate::net::server::MpcServerError;
 use crate::net::RecordHeaders;
 use crate::protocol::{QueryId, UniqueStepId};
@@ -87,13 +82,8 @@
     path: Path,
     // TODO: we shouldn't trust the client to tell us their role.
     //       revisit when we have figured out discovery/handshake
-<<<<<<< HEAD
-    query: Query<IdentityQuery>,
+    query: Query<RoleQuery>,
     _headers: RecordHeaders,
-=======
-    query: Query<RoleQuery>,
-    headers: RecordHeaders,
->>>>>>> b7c7ff0a
     mut req: Request<Body>,
 ) -> Result<(), MpcServerError> {
     // prepare data
