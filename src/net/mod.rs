--- conflicted
+++ resolved
@@ -10,12 +10,8 @@
 pub use server::{BindTarget, MpcHelperServer};
 use std::str::FromStr;
 
-<<<<<<< HEAD
 use crate::helpers::MESSAGE_PAYLOAD_SIZE_BYTES;
-use crate::net::server::MpcServerError;
-=======
 use crate::net::server::MpcHelperServerError;
->>>>>>> 94c11d73
 use crate::protocol::{QueryId, RecordId};
 use async_trait::async_trait;
 use axum::body::Bytes;
@@ -69,30 +65,14 @@
         let content_length: u32 =
             RecordHeaders::get_header(req, CONTENT_LENGTH_HEADER_NAME.clone())?;
         let offset: u32 = RecordHeaders::get_header(req, OFFSET_HEADER_NAME.clone())?;
-<<<<<<< HEAD
         // content_length must be aligned with the size of an element
         if content_length as usize % MESSAGE_PAYLOAD_SIZE_BYTES == 0 {
-=======
-        let data_size: u32 = RecordHeaders::get_header(req, DATA_SIZE_HEADER_NAME.clone())?;
-        // cannot divide by 0
-        if data_size == 0 {
-            Err(MpcHelperServerError::InvalidHeader(
-                "data-size header must not be 0".into(),
-            ))
-        }
-        // `data_size` NOT a multiple of `body_len`
-        else if content_length % data_size != 0 {
-            Err(MpcHelperServerError::InvalidHeader(
-                "data-size header does not align with body".into(),
-            ))
-        } else {
->>>>>>> 94c11d73
             Ok(RecordHeaders {
                 content_length,
                 offset,
             })
         } else {
-            Err(MpcServerError::WrongBodyLen {
+            Err(MpcHelperServerError::WrongBodyLen {
                 body_len: content_length,
                 element_size: MESSAGE_PAYLOAD_SIZE_BYTES,
             })
