pub mod input;
mod sharing;
mod world;

pub mod circuit;
pub mod config;
pub mod ipa;
pub mod logging;
pub mod metrics;
<<<<<<< HEAD
#[cfg(never)]
pub mod net;
pub mod network;
=======
pub mod transport;
>>>>>>> 7e5776fc

use crate::{
    ff::{Field, Fp31},
    protocol::{context::Context, prss::Endpoint as PrssEndpoint, Substep},
    rand::thread_rng,
    secret_sharing::{replicated::semi_honest::AdditiveShare as Replicated, IntoShares},
};
use futures::{future::try_join_all, TryFuture};
pub use ipa::{
    generate_random_user_records_in_reverse_chronological_order, test_ipa,
    update_expected_output_for_user, IpaSecurityModel,
};
use rand::{distributions::Standard, prelude::Distribution, rngs::mock::StepRng};
pub use sharing::{get_bits, into_bits, Reconstruct};
use std::fmt::Debug;
pub use world::{Runner, TestWorld, TestWorldConfig};

/// Narrows a set of contexts all at once.
/// Use by assigning like so: `let [c0, c1, c2] = narrow_contexts(&contexts, "test")`
///
/// # Panics
/// Never, but then Rust doesn't know that; this is only needed because we don't have `each_ref()`.
#[must_use]
pub fn narrow_contexts<C: Context>(contexts: &[C; 3], step: &impl Substep) -> [C; 3] {
    // This really wants <[_; N]>::each_ref()
    contexts
        .iter()
        .map(|c| c.narrow(step))
        .collect::<Vec<_>>()
        .try_into()
        .map_err(|_| "infallible conversion failed")
        .unwrap()
}

/// Generate three participants.
/// p1 is left of p2, p2 is left of p3, p3 is left of p1...
#[must_use]
pub fn make_participants() -> [PrssEndpoint; 3] {
    let mut r = thread_rng();
    let setup1 = PrssEndpoint::prepare(&mut r);
    let setup2 = PrssEndpoint::prepare(&mut r);
    let setup3 = PrssEndpoint::prepare(&mut r);
    let (pk1_l, pk1_r) = setup1.public_keys();
    let (pk2_l, pk2_r) = setup2.public_keys();
    let (pk3_l, pk3_r) = setup3.public_keys();

    let p1 = setup1.setup(&pk3_r, &pk2_l);
    let p2 = setup2.setup(&pk1_r, &pk3_l);
    let p3 = setup3.setup(&pk2_r, &pk1_l);

    [p1, p2, p3]
}

pub type ReplicatedShares<T> = [Vec<Replicated<T>>; 3];

// Generate vector shares from vector of inputs for three participant
#[must_use]
pub fn generate_shares<F: Field>(input: &[u128]) -> ReplicatedShares<F>
where
    Standard: Distribution<F>,
{
    let mut rand = StepRng::new(100, 1);

    let len = input.len();
    let mut shares0 = Vec::with_capacity(len);
    let mut shares1 = Vec::with_capacity(len);
    let mut shares2 = Vec::with_capacity(len);

    for i in input {
        let [s0, s1, s2] = F::from(*i).share_with(&mut rand);
        shares0.push(s0);
        shares1.push(s1);
        shares2.push(s2);
    }
    [shares0, shares1, shares2]
}

/// # Panics
/// Panics if the permutation is not a valid one.
/// Here "valid" means it contains all the numbers in the range 0..length, and each only appears once.
#[must_use]
pub fn permutation_valid(permutation: &[u32]) -> bool {
    let mut c = permutation.to_vec();
    c.sort_unstable();
    for (i, position) in c.iter().enumerate() {
        assert_eq!(*position as usize, i);
    }
    true
}

/// Wrapper for joining three things into an array.
/// # Panics
/// Probably never, but the compiler doesn't know that.
pub async fn join3<T>(a: T, b: T, c: T) -> [T::Ok; 3]
where
    T: TryFuture,
    T::Output: Debug,
    T::Ok: Debug,
    T::Error: Debug,
{
    let x = try_join_all([a, b, c]).await.unwrap();
    <[_; 3]>::try_from(x).unwrap()
}

/// Wrapper for joining three things into an array.
/// # Panics
/// If `a` is the wrong length.
pub async fn join3v<T, V>(a: V) -> [T::Ok; 3]
where
    V: IntoIterator<Item = T>,
    T: TryFuture,
    T::Output: Debug,
    T::Ok: Debug,
    T::Error: Debug,
{
    let mut it = a.into_iter();
    let res = join3(it.next().unwrap(), it.next().unwrap(), it.next().unwrap()).await;
    assert!(it.next().is_none());
    res
}

/// Take a slice of bits in `{0,1} ⊆ F_p`, and reconstruct the integer in `Z`
pub fn bits_to_value<F: Field>(x: &[F]) -> u128 {
    #[allow(clippy::cast_possible_truncation)]
    let v = x
        .iter()
        .enumerate()
        .fold(0, |acc, (i, &b)| acc + (b.as_u128() << i));
    v
}

/// Take a slice of bits in `{0,1} ⊆ F_p`, and reconstruct the integer in `F_p`
pub fn bits_to_field<F: Field>(x: &[F]) -> F {
    F::from(bits_to_value(x))
}<|MERGE_RESOLUTION|>--- conflicted
+++ resolved
@@ -7,13 +7,7 @@
 pub mod ipa;
 pub mod logging;
 pub mod metrics;
-<<<<<<< HEAD
-#[cfg(never)]
-pub mod net;
 pub mod network;
-=======
-pub mod transport;
->>>>>>> 7e5776fc
 
 use crate::{
     ff::{Field, Fp31},
