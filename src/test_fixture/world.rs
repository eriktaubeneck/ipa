--- conflicted
+++ resolved
@@ -1,18 +1,9 @@
-<<<<<<< HEAD
 use crate::helpers::messaging::{Gateway, GatewayConfig};
-use crate::helpers::prss::{Participant, SpaceIndex};
-use crate::protocol::{sort::ShuffleStep, QueryId, Step};
+use crate::protocol::prss::Participant;
+use crate::protocol::QueryId;
+use crate::test_fixture::fabric::InMemoryNetwork;
 use crate::test_fixture::make_participants;
-use std::fmt::{Debug, Formatter};
 use std::sync::Arc;
-=======
-use crate::{
-    helpers::messaging::Gateway,
-    protocol::{prss::Participant, QueryId},
-    test_fixture::{fabric::InMemoryNetwork, make_participants},
-};
-use std::{fmt::Debug, sync::Arc};
->>>>>>> 8ae88877
 
 use super::fabric::InMemoryEndpoint;
 
@@ -48,13 +39,9 @@
 
 /// Creates a new `TestWorld` instance.
 #[must_use]
-<<<<<<< HEAD
 #[allow(clippy::missing_panics_doc)]
-pub fn make<S: Step + SpaceIndex>(query_id: QueryId) -> TestWorld<S> {
+pub fn make(query_id: QueryId) -> TestWorld {
     let config = TestWorldConfig::default();
-=======
-pub fn make(query_id: QueryId) -> TestWorld {
->>>>>>> 8ae88877
     let participants = make_participants();
     let participants = [participants.0, participants.1, participants.2];
     let network = InMemoryNetwork::new();
