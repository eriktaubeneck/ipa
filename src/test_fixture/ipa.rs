<<<<<<< HEAD
use rand::Rng;
=======
use rand::{
    distributions::{Distribution, Standard},
    Rng,
};

>>>>>>> dccc0b66
use crate::{
    ff::{GaloisField, PrimeField, Serializable},
    ipa_test_input,
    protocol::{
        ipa::{ipa, ipa_malicious},
        BreakdownKey, MatchKey,
    },
    secret_sharing::{
        replicated::{malicious, malicious::ExtendableField, semi_honest},
        IntoShares,
    },
    test_fixture::{input::GenericReportTestInput, Reconstruct, Runner},
};
use std::cmp::min;
use super::TestWorld;

pub enum IpaSecurityModel {
    SemiHonest,
    Malicious,
}

#[derive(Debug, Clone)]
pub struct TestRawDataRecord {
    pub user_id: usize,
    pub timestamp: usize,
    pub is_trigger_report: bool,
    pub breakdown_key: u32,
    pub trigger_value: u32,
}

pub fn generate_random_user_records_in_reverse_chronological_order(
    rng: &mut impl Rng,
    max_records_per_user: usize,
    max_breakdown_key: u32,
    max_trigger_value: u32,
) -> Vec<TestRawDataRecord> {
    const MAX_USER_ID: usize = 1_000_000_000_000;
    const SECONDS_IN_EPOCH: usize = 604_800;

    let random_user_id = rng.gen_range(0..MAX_USER_ID);
    let num_records_for_user = min(
        rng.gen_range(1..max_records_per_user),
        rng.gen_range(1..max_records_per_user),
    );
    let mut records_for_user = Vec::with_capacity(num_records_for_user);
    for _ in 0..num_records_for_user {
        let random_timestamp = rng.gen_range(0..SECONDS_IN_EPOCH);
        let is_trigger_report = rng.gen::<bool>();
        let random_breakdown_key = if is_trigger_report {
            0
        } else {
            rng.gen_range(0..max_breakdown_key)
        };
        let trigger_value = if is_trigger_report {
            rng.gen_range(1..max_trigger_value)
        } else {
            0
        };
        records_for_user.push(TestRawDataRecord {
            user_id: random_user_id,
            timestamp: random_timestamp,
            is_trigger_report,
            breakdown_key: random_breakdown_key,
            trigger_value,
        });
    }

    // sort in reverse time order
    records_for_user.sort_unstable_by(|a, b| b.timestamp.cmp(&a.timestamp));

    records_for_user
}

/// Assumes records all belong to the same user, and are in reverse chronological order
/// Will give incorrect results if this is not true
#[allow(clippy::missing_panics_doc)]
pub fn update_expected_output_for_user(
    records_for_user: &[TestRawDataRecord],
    expected_results: &mut [u32],
    per_user_cap: u32,
    _attribution_window_seconds: u32, // TODO(taikiy): compute the output with the attribution window
) {
    let mut pending_trigger_value = 0;
    let mut total_contribution = 0;
    for record in records_for_user {
        if total_contribution >= per_user_cap {
            break;
        }

        if record.is_trigger_report {
            pending_trigger_value += record.trigger_value;
        } else if pending_trigger_value > 0 {
            let delta_to_per_user_cap = per_user_cap - total_contribution;
            let capped_contribution = std::cmp::min(delta_to_per_user_cap, pending_trigger_value);
            let bk: usize = record.breakdown_key.try_into().unwrap();
            expected_results[bk] += capped_contribution;
            total_contribution += capped_contribution;
            pending_trigger_value = 0;
        }
    }
}

/// # Panics
/// If any of the IPA protocol modules panic
pub async fn test_ipa<F>(
    world: &TestWorld,
    records: &[TestRawDataRecord],
    expected_results: &[u32],
    per_user_cap: u32,
    max_breakdown_key: u32,
    attribution_window_seconds: u32,
    security_model: IpaSecurityModel,
) where
    semi_honest::AdditiveShare<F>: Serializable,
    malicious::AdditiveShare<F>: Serializable,
    // todo: for semi-honest we don't need extendable fields.
    F: PrimeField + ExtendableField + IntoShares<semi_honest::AdditiveShare<F>>,
    Standard: Distribution<F>,
{
    const NUM_MULTI_BITS: u32 = 3;

    let records = records
        .iter()
        .map(|x| {
            ipa_test_input!(
                {
                    match_key: x.user_id,
                    is_trigger_report: x.is_trigger_report,
                    breakdown_key: x.breakdown_key,
                    trigger_value: x.trigger_value,
                };
                (F, MatchKey, BreakdownKey)
            )
        })
        .collect::<Vec<_>>();

    let result: Vec<GenericReportTestInput<F, MatchKey, BreakdownKey>> = match security_model {
        IpaSecurityModel::Malicious => world
            .semi_honest(records, |ctx, input_rows| async move {
                ipa_malicious::<F, MatchKey, BreakdownKey>(
                    ctx,
                    &input_rows,
                    per_user_cap,
                    max_breakdown_key,
                    attribution_window_seconds,
                    NUM_MULTI_BITS,
                )
                .await
                .unwrap()
            })
            .await
            .reconstruct(),
        IpaSecurityModel::SemiHonest => world
            .semi_honest(records, |ctx, input_rows| async move {
                ipa::<F, MatchKey, BreakdownKey>(
                    ctx,
                    &input_rows,
                    per_user_cap,
                    max_breakdown_key,
                    attribution_window_seconds,
                    NUM_MULTI_BITS,
                )
                .await
                .unwrap()
            })
            .await
            .reconstruct(),
    };

    assert_eq!(max_breakdown_key, u32::try_from(result.len()).unwrap());

    for (i, expected) in expected_results.iter().enumerate() {
        assert_eq!(
            [i as u128, u128::from(*expected)],
            [
                result[i].breakdown_key.as_u128(),
                result[i].trigger_value.as_u128()
            ]
        );
    }
}<|MERGE_RESOLUTION|>--- conflicted
+++ resolved
@@ -1,12 +1,4 @@
-<<<<<<< HEAD
-use rand::Rng;
-=======
-use rand::{
-    distributions::{Distribution, Standard},
-    Rng,
-};
-
->>>>>>> dccc0b66
+use super::TestWorld;
 use crate::{
     ff::{GaloisField, PrimeField, Serializable},
     ipa_test_input,
@@ -20,8 +12,11 @@
     },
     test_fixture::{input::GenericReportTestInput, Reconstruct, Runner},
 };
+use rand::{
+    distributions::{Distribution, Standard},
+    Rng,
+};
 use std::cmp::min;
-use super::TestWorld;
 
 pub enum IpaSecurityModel {
     SemiHonest,
