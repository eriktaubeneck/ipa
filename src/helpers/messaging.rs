//!
//! This module contains implementations and traits that enable protocols to communicate with
//! each other. In order for helpers to send messages, they need to know the destination. In some
//! cases this might be the exact address of helper host/instance (for example IP address), but
//! in many situations MPC helpers simply need to be able to send messages to the
//! corresponding helper without needing to know the exact location - this is what this module
//! enables MPC protocols to do.
//!
use crate::{
<<<<<<< HEAD
    bits::Serializable,
=======
>>>>>>> 10c3d6bf
    ff::Field,
    helpers::{
        buffers::{ReceiveBuffer, SendBuffer, SendBufferConfig},
        network::{ChannelId, MessageEnvelope, Network},
        time::Timer,
        transport::Transport,
        Error, MessagePayload, Role, MESSAGE_PAYLOAD_SIZE_BYTES,
    },
    protocol::{RecordId, Step},
    task::JoinHandle,
    telemetry::{labels::STEP, metrics::RECORDS_SENT},
};
use futures::StreamExt;
use futures_util::stream::FuturesUnordered;
use std::fmt::{Debug, Formatter};
<<<<<<< HEAD
=======
use std::num::NonZeroUsize;
>>>>>>> 10c3d6bf
use std::time::Duration;
use tinyvec::array_vec;
use tracing::Instrument;

<<<<<<< HEAD
=======
use crate::bits::Serializable;
use crate::helpers::network::{MessageEnvelope, Network};
use crate::helpers::time::Timer;
use crate::helpers::transport::Transport;
>>>>>>> 10c3d6bf
use ::tokio::sync::{mpsc, oneshot};
#[cfg(all(feature = "shuttle", test))]
use shuttle::future as tokio;

/// Trait for messages sent between helpers. Everything needs to be serializable and safe to send.
pub trait Message: Debug + Send + Serializable + 'static {}

/// Any field value can be send as a message
impl<F: Field> Message for F {}

/// Entry point to the messaging layer managing communication channels for protocols and provides
/// the ability to send and receive messages from helper peers. Protocols request communication
/// channels to be open by calling `get_channel`, after that it is possible to send messages
/// through the channel end and request a given message type from helper peer.
///
/// Gateways are generic over `Network` meaning they can operate on top of in-memory communication
/// channels and real network.
///
/// ### Implementation details
/// Gateway, when created, runs an event loop in a dedicated tokio task that pulls the messages
/// from the networking layer and attempts to fulfil the outstanding requests to receive them.
/// If `receive` method on the channel has never been called, it puts the message to the local
/// buffer and keeps it there until such request is made by the protocol.
/// TODO: limit the size of the buffer and only pull messages when there is enough capacity
#[derive(Debug)]
pub struct Gateway {
    /// Sender end of the channel to send requests to receive messages from peers.
    tx: mpsc::Sender<ReceiveRequest>,
    envelope_tx: mpsc::Sender<SendRequest>,
    control_handle: JoinHandle<()>,
    role: Role,
}

pub(super) type SendRequest = (ChannelId, MessageEnvelope);

#[derive(Clone, Copy, Debug)]
pub enum TotalRecords {
    Unspecified,
    Specified(NonZeroUsize),

    /// Total number of records is not well-determined. When the record ID is
    /// counting solved_bits attempts. The total record count for solved_bits
    /// depends on the number of failures.
    ///
    /// The purpose of this is to waive the warning that there is a known
    /// number of records when creating a channel. If the warning is firing
    /// and the total number of records is knowable, prefer to specify it
    /// rather than use this to waive the warning.
    Indeterminate,
}

impl TotalRecords {
    #[must_use]
    pub fn is_unspecified(&self) -> bool {
        matches!(self, &TotalRecords::Unspecified)
    }

    #[must_use]
    pub fn is_indeterminate(&self) -> bool {
        matches!(self, &TotalRecords::Indeterminate)
    }
}

impl From<usize> for TotalRecords {
    fn from(value: usize) -> Self {
        match NonZeroUsize::new(value) {
            Some(v) => TotalRecords::Specified(v),
            None => TotalRecords::Unspecified,
        }
    }
}

/// Channel end
#[derive(Debug)]
pub struct Mesh<'a, 'b> {
    gateway: &'a Gateway,
    step: &'b Step,
    total_records: TotalRecords,
}

pub(super) struct ReceiveRequest {
    pub channel_id: ChannelId,
    pub record_id: RecordId,
    pub sender: oneshot::Sender<MessagePayload>,
}

impl Mesh<'_, '_> {
    /// Send a given message to the destination. This method will not return until the message
    /// is delivered to the `Network`.
    ///
    /// # Errors
    /// Returns an error if it fails to send the message or if there is a serialization error.
    ///
    /// # Panics
    /// If the context has a total record count set and the `record_id` to be sent is out of range.
    pub async fn send<T: Message>(
        &self,
        dest: Role,
        record_id: RecordId,
        msg: T,
    ) -> Result<(), Error> {
        if T::SIZE_IN_BYTES > MESSAGE_PAYLOAD_SIZE_BYTES {
            Err(Error::serialization_error::<String>(record_id,
                                                     self.step,
                                                     format!("Message {msg:?} exceeds the maximum size allowed: {MESSAGE_PAYLOAD_SIZE_BYTES}"))
            )?;
        }

        if let TotalRecords::Specified(count) = self.total_records {
            assert!(
                usize::from(record_id) < usize::from(count),
                "record ID {:?} is out of range for {:?} (expected {:?} records)",
                record_id,
                self.step,
                self.total_records,
            );
        }

        let mut payload = array_vec![0; MESSAGE_PAYLOAD_SIZE_BYTES];
        msg.serialize(&mut payload)
            .map_err(|e| Error::serialization_error(record_id, self.step, e))?;

        let envelope = MessageEnvelope { record_id, payload };

        self.gateway
            .send(ChannelId::new(dest, self.step.clone()), envelope)
            .await
    }

    /// Receive a message that is associated with the given record id.
    ///
    /// # Errors
    /// Returns an error if it fails to receive the message or if a deserialization error occurred
    ///
    /// # Panics
    /// If the context has a total record count set and the `record_id` to be received is out of range.
    pub async fn receive<T: Message>(&self, source: Role, record_id: RecordId) -> Result<T, Error> {
        if let TotalRecords::Specified(count) = self.total_records {
            assert!(
                usize::from(record_id) < usize::from(count),
                "record ID {:?} is out of range for {:?} (expected {:?} records)",
                record_id,
                self.step,
                self.total_records
            );
        }

        let payload = self
            .gateway
            .receive(ChannelId::new(source, self.step.clone()), record_id)
            .await?;

        let obj = T::deserialize(&payload)
            .map_err(|e| Error::serialization_error(record_id, self.step, e))?;

        Ok(obj)
    }
}

#[derive(Clone, Copy, Debug)]
pub struct GatewayConfig {
    /// Configuration for send buffers. See `SendBufferConfig` for more details
    pub send_buffer_config: SendBufferConfig,
    /// The maximum number of items that can be outstanding for sending.
    pub send_outstanding: usize,
    /// The maximum number of items that can be outstanding for receiving.
    pub recv_outstanding: usize,
}

impl Default for GatewayConfig {
    fn default() -> Self {
        Self {
            send_outstanding: 16,
            recv_outstanding: 16,
            send_buffer_config: SendBufferConfig::default(),
        }
    }
}

impl Gateway {
    pub async fn new<T: Transport>(role: Role, network: Network<T>, config: GatewayConfig) -> Self {
        let (recv_tx, mut recv_rx) = mpsc::channel::<ReceiveRequest>(config.recv_outstanding);
        let (send_tx, mut send_rx) = mpsc::channel::<SendRequest>(config.send_outstanding);
        let mut message_stream = network.recv_stream().await;

        let control_handle = tokio::spawn(async move {
            const INTERVAL: Duration = Duration::from_secs(3);

            let mut receive_buf = ReceiveBuffer::default();
            let mut send_buf = SendBuffer::new(config.send_buffer_config);
            let mut pending_sends = FuturesUnordered::new();
            let sleep = Timer::new(INTERVAL);
            ::tokio::pin!(sleep);

            loop {
                // Make a random choice what to process next:
                // * Receive a message from another helper
                // * Handle the request to receive a message from another helper
                // * Send a message
                ::tokio::select! {
                    Some(receive_request) = recv_rx.recv() => {
                        tracing::trace!("new {:?}", receive_request);
                        receive_buf.receive_request(receive_request.channel_id, receive_request.record_id, receive_request.sender);
                    }
                    Some((channel_id, messages)) = message_stream.next() => {
                        tracing::trace!("received {} bytes from {:?}", messages.len(), channel_id);
                        receive_buf.receive_messages(&channel_id, &messages);
                    }
                    Some((channel_id, envelope)) = send_rx.recv(), if pending_sends.is_empty() => {
                        tracing::trace!("new SendRequest({:?})", (&channel_id, &envelope));
                        metrics::increment_counter!(RECORDS_SENT, STEP => channel_id.step.as_ref().to_string());
                        if let Some(buf_to_send) = send_buf.push(&channel_id, &envelope) {
                            tracing::trace!("sending {} bytes to {:?}", buf_to_send.len(), &channel_id);
                            pending_sends.push(async { network
                                .send((channel_id, buf_to_send))
                                .await
                                .expect("Failed to send data to the network");
                            });
                        }
                    }
                    Some(_) = &mut pending_sends.next() => {
                        pending_sends.clear();
                    }
                    _ = &mut sleep => {
                        #[cfg(debug_assertions)]
                        print_state(role, &send_buf, &receive_buf);
                    }
                    else => {
                        tracing::debug!("All channels are closed and event loop is terminated");
                        break;
                    }
                }

                // reset the timer on every action
                sleep.as_mut().reset();
            }
        }.instrument(tracing::info_span!("gateway_loop", role=role.as_static_str()).or_current()));

        Self {
            tx: recv_tx,
            envelope_tx: send_tx,
            control_handle,
            role,
        }
    }

    /// Create or return an existing channel for a given step. Protocols can send messages to
    /// any helper through this channel (see `Mesh` interface for details).
    ///
    /// This method makes no guarantee that the communication channel will actually be established
    /// between this helper and every other one. The actual connection may be created only when
    /// `Mesh::send` or `Mesh::receive` methods are called.
    ///
    /// ## Panics
    /// In `debug_assertions` config, if the `ALREADY_WARNED` mutex is poisoned.
    #[must_use]
    pub fn mesh<'a, 'b>(&'a self, step: &'b Step, total_records: TotalRecords) -> Mesh<'a, 'b> {
        debug_assert!(!total_records.is_unspecified());
        Mesh {
            gateway: self,
            step,
            total_records,
        }
    }

    /// Join the control loop task and wait until its completed.
    ///
    /// ## Panics
    /// if control loop task panicked, the panic will be propagated to this thread
    #[cfg(not(feature = "shuttle"))]
    pub async fn join(self) {
        self.control_handle
            .await
            .map_err(|e| {
                if e.is_panic() {
                    std::panic::resume_unwind(e.into_panic())
                } else {
                    "Task cancelled".to_string()
                }
            })
            .unwrap();
    }

    #[must_use]
    pub fn role(&self) -> Role {
        self.role
    }

    async fn receive(
        &self,
        channel_id: ChannelId,
        record_id: RecordId,
    ) -> Result<MessagePayload, Error> {
        let (tx, rx) = oneshot::channel();
        self.tx
            .send(ReceiveRequest {
                channel_id: channel_id.clone(),
                record_id,
                sender: tx,
            })
            .await?;

        rx.await
            .map_err(|e| Error::receive_error(channel_id.role, e))
    }

    async fn send(&self, id: ChannelId, env: MessageEnvelope) -> Result<(), Error> {
        Ok(self.envelope_tx.send((id, env)).await?)
    }
}

#[cfg(feature = "shuttle")]
impl Drop for Gateway {
    fn drop(&mut self) {
        self.control_handle.abort();
    }
}

impl Debug for ReceiveRequest {
    fn fmt(&self, f: &mut Formatter<'_>) -> std::fmt::Result {
        write!(
            f,
            "ReceiveRequest({:?}, {:?})",
            self.channel_id, self.record_id
        )
    }
}

#[cfg(debug_assertions)]
fn print_state(role: Role, send_buf: &SendBuffer, receive_buf: &ReceiveBuffer) {
    let send_tasks_waiting = send_buf.waiting();
    let receive_tasks_waiting = receive_buf.waiting();
    if !send_tasks_waiting.is_empty() || !receive_tasks_waiting.is_empty() {
        tracing::error!(
            "List of tasks pending completion on {role:?}:\
        \nwaiting to send: {send_tasks_waiting:?},\
        \nwaiting to receive: {receive_tasks_waiting:?}"
        );
    }
}

#[cfg(all(test, not(feature = "shuttle")))]
mod tests {
    use crate::ff::Fp31;
    use crate::helpers::messaging::TotalRecords;
    use crate::helpers::Role;
    use crate::protocol::context::Context;
    use crate::protocol::{RecordId, Step};
    use crate::test_fixture::{TestWorld, TestWorldConfig};
    use std::num::NonZeroUsize;

    #[tokio::test]
    pub async fn handles_reordering() {
        let mut config = TestWorldConfig::default();
        config.gateway_config.send_buffer_config.items_in_batch = NonZeroUsize::new(1).unwrap(); // Send every record
        config.gateway_config.send_buffer_config.batch_count = NonZeroUsize::new(3).unwrap(); // keep 3 at a time

        let world = Box::leak(Box::new(TestWorld::new_with(config).await));
        let contexts = world.contexts::<Fp31>();
        let sender_ctx = contexts[0].narrow("reordering-test").set_total_records(2);
        let recv_ctx = contexts[1].narrow("reordering-test").set_total_records(2);

        // send record 1 first and wait for confirmation before sending record 0.
        // when gateway received record 0 it triggers flush so it must make sure record 1 is also
        // sent (same batch or different does not matter here)
        tokio::spawn(async move {
            let channel = sender_ctx.mesh();
            channel
                .send(Role::H2, RecordId::from(1), Fp31::from(1_u128))
                .await
                .unwrap();
            channel
                .send(Role::H2, RecordId::from(0), Fp31::from(0_u128))
                .await
                .unwrap();
        });

        // intentionally ignoring record 0 here
        let v: Fp31 = recv_ctx
            .mesh()
            .receive(Role::H1, RecordId::from(1))
            .await
            .unwrap();
        assert_eq!(Fp31::from(1_u128), v);
    }

    #[tokio::test]
    #[should_panic(expected = "Duplicate send for index 1 on channel")]
    async fn duplicate_message() {
        let world = TestWorld::new().await;
        let (v1, v2) = (Fp31::from(1u128), Fp31::from(2u128));
        let peer = Role::H2;
        let record_id = 1.into();
        let step = Step::default();
        let total_records = TotalRecords::from(2);
        let channel = &world.gateway(Role::H1).mesh(&step, total_records);

        channel.send(peer, record_id, v1).await.unwrap();
        channel.send(peer, record_id, v2).await.unwrap();

        world.join().await;
    }
}<|MERGE_RESOLUTION|>--- conflicted
+++ resolved
@@ -7,10 +7,7 @@
 //! enables MPC protocols to do.
 //!
 use crate::{
-<<<<<<< HEAD
     bits::Serializable,
-=======
->>>>>>> 10c3d6bf
     ff::Field,
     helpers::{
         buffers::{ReceiveBuffer, SendBuffer, SendBufferConfig},
@@ -26,21 +23,11 @@
 use futures::StreamExt;
 use futures_util::stream::FuturesUnordered;
 use std::fmt::{Debug, Formatter};
-<<<<<<< HEAD
-=======
 use std::num::NonZeroUsize;
->>>>>>> 10c3d6bf
 use std::time::Duration;
 use tinyvec::array_vec;
 use tracing::Instrument;
 
-<<<<<<< HEAD
-=======
-use crate::bits::Serializable;
-use crate::helpers::network::{MessageEnvelope, Network};
-use crate::helpers::time::Timer;
-use crate::helpers::transport::Transport;
->>>>>>> 10c3d6bf
 use ::tokio::sync::{mpsc, oneshot};
 #[cfg(all(feature = "shuttle", test))]
 use shuttle::future as tokio;
