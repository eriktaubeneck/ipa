--- conflicted
+++ resolved
@@ -11,38 +11,25 @@
     helpers::{
         buffers::{ReceiveBuffer, SendBuffer, SendBufferConfig},
         network::ChannelId,
-<<<<<<< HEAD
-        old_network::{MessageEnvelope, Network},
-=======
->>>>>>> df2ced11
         Error, MessagePayload, Role, MESSAGE_PAYLOAD_SIZE_BYTES,
     },
     protocol::{RecordId, Step},
     task::JoinHandle,
     telemetry::{labels::STEP, metrics::RECORDS_SENT},
 };
-<<<<<<< HEAD
-use futures::{SinkExt, StreamExt};
-=======
 use futures::StreamExt;
->>>>>>> df2ced11
 use std::fmt::{Debug, Formatter};
 use std::time::Duration;
 use std::{io, panic};
 use tinyvec::array_vec;
 use tracing::Instrument;
 
-<<<<<<< HEAD
-use ::tokio::sync::{mpsc, oneshot};
-use ::tokio::time::Instant;
-=======
 use crate::helpers::buffers::PushError;
 use crate::helpers::network::{MessageEnvelope, Network};
 use crate::helpers::time::Timer;
 use crate::helpers::transport::Transport;
 use ::tokio::sync::{mpsc, oneshot};
 use futures_util::stream::FuturesUnordered;
->>>>>>> df2ced11
 #[cfg(all(feature = "shuttle", test))]
 use shuttle::future as tokio;
 
