mod network;
mod prss_exchange_protocol;

pub use network::HttpNetwork;

use crate::{
    ff::Field,
    helpers::{messaging::Gateway, Direction, Error, GatewayConfig, Role},
    net::{
        discovery::{peer, PeerDiscovery},
        BindTarget, MessageSendMap, MpcHelperServer,
    },
    protocol::{context::SemiHonestContext, prss, QueryId, RecordId, Step},
    task::JoinHandle,
};
use prss_exchange_protocol::{PrssExchangeStep, PublicKeyBytesBuilder, PublicKeyChunk};
use rand_core::{CryptoRng, RngCore};
use std::iter::zip;
use std::net::SocketAddr;

pub struct HttpHelper<'p> {
    role: Role,
    peers: &'p [peer::Config; 3],
    gateway_config: GatewayConfig,
    server: MpcHelperServer,
}

impl<'p> HttpHelper<'p> {
    pub fn new<D: PeerDiscovery>(
        role: Role,
        peer_discovery: &'p D,
        gateway_config: GatewayConfig,
    ) -> Self {
        let peers = peer_discovery.peers();

        Self {
            role,
            peers,
            gateway_config,
            server: MpcHelperServer::new(MessageSendMap::default()),
        }
    }

    /// binds server as defined in the peers config list
    /// # Panics
    /// if peers config does not specify port
    pub async fn bind(&self) -> (SocketAddr, JoinHandle<()>) {
        let this_conf = &self.peers[self.role];
        let port = this_conf.http.origin.port().unwrap();
        let target = BindTarget::Http(format!("127.0.0.1:{}", port.as_str()).parse().unwrap());
        tracing::info!("starting server; binding to port {}", port.as_str());
        self.server.bind(target).await
    }

    /// adds a query to the running server so that it knows where to send arriving data
    /// # Errors
    /// if a query has been previously added
    pub fn query(&self, query_id: QueryId) -> Result<Gateway, Error> {
        tracing::debug!("starting query {}", query_id.as_ref());
        let network = HttpNetwork::new(self.role, self.peers, query_id);

        let gateway = Gateway::new(self.role, &network, self.gateway_config);
        // allow for server to forward requests to this network
        // TODO: how to remove from map?
        self.server.add_query(query_id, network)?;
        Ok(gateway)
    }

    /// establish the prss endpoint by exchanging public keys with the other helpers
    /// # Errors
    /// if communication with other helpers fails
    pub async fn prss_endpoint<R: RngCore + CryptoRng>(
        &self,
        gateway: &Gateway,
        step: &Step,
        rng: &mut R,
    ) -> Result<prss::Endpoint, Error> {
        // setup protocol to exchange prss public keys
        let step = step.narrow(&PrssExchangeStep);
        let channel = gateway.mesh(&step);
        let left_peer = self.role.peer(Direction::Left);
        let right_peer = self.role.peer(Direction::Right);

        // setup local prss endpoint
        let ep_setup = prss::Endpoint::prepare(rng);
        let (send_left_pk, send_right_pk) = ep_setup.public_keys();
        let send_left_pk_chunks = PublicKeyChunk::chunks(send_left_pk);
        let send_right_pk_chunks = PublicKeyChunk::chunks(send_right_pk);

        // exchange public keys
        // TODO: since we have a limitation that max message size is 8 bytes, we must send 4
        //       messages to completely send the public key. If that max message size is removed, we
        //       can eliminate the chunking
        let mut recv_left_pk_builder = PublicKeyBytesBuilder::empty();
        let mut recv_right_pk_builder = PublicKeyBytesBuilder::empty();

        for (i, (send_left_chunk, send_right_chunk)) in
            zip(send_left_pk_chunks, send_right_pk_chunks).enumerate()
        {
            let record_id = RecordId::from(i);
            let send_to_left = channel.send(left_peer, record_id, send_left_chunk);
            let send_to_right = channel.send(right_peer, record_id, send_right_chunk);
            let recv_from_left = channel.receive::<PublicKeyChunk>(left_peer, record_id);
            let recv_from_right = channel.receive::<PublicKeyChunk>(right_peer, record_id);
            let (_, _, recv_left_key_chunk, recv_right_key_chunk) =
                tokio::try_join!(send_to_left, send_to_right, recv_from_left, recv_from_right)?;
            recv_left_pk_builder.append_chunk(recv_left_key_chunk);
            recv_right_pk_builder.append_chunk(recv_right_key_chunk);
        }

        let recv_left_pk = recv_left_pk_builder
            .build()
            .map_err(|err| Error::serialization_error(err.record_id(), &step, err))?;
        let recv_right_pk = recv_right_pk_builder
            .build()
            .map_err(|err| Error::serialization_error(err.record_id(), &step, err))?;

        Ok(ep_setup.setup(&recv_left_pk, &recv_right_pk))
    }

    pub fn context<'a, 'b: 'a, 'c: 'a, 'd: 'a, 'e: 'a, F: Field>(
        &'b self,
        gateway: &'c Gateway,
        participant: &'d prss::Endpoint,
    ) -> SemiHonestContext<'a, F> {
        SemiHonestContext::new(self.role, participant, gateway)
    }
}

#[cfg(test)]
mod e2e_tests {
    use super::*;
    use crate::secret_sharing::IntoShares;
    use crate::{
        ff::Fp31,
        helpers::SendBufferConfig,
        net::discovery,
        protocol::{basics::mul::SecureMul, context::Context, prss::SharedRandomness, RecordId},
<<<<<<< HEAD
        secret_sharing::IntoShares,
=======
>>>>>>> ccdabe9f
        test_fixture::{logging, Reconstruct},
    };
    use rand::rngs::mock::StepRng;
    use rand::rngs::StdRng;
    use rand_core::SeedableRng;
    use x25519_dalek::PublicKey;

    fn public_key_from_hex(hex: &str) -> PublicKey {
        let decoded = hex::decode(hex).unwrap();
        let decoded_arr: [u8; 32] = decoded.try_into().unwrap();
        PublicKey::from(decoded_arr)
    }

    // randomly grabs open port
    fn open_port() -> u16 {
        std::net::UdpSocket::bind("127.0.0.1:0")
            .unwrap()
            .local_addr()
            .unwrap()
            .port()
    }

    fn peer_discovery() -> discovery::literal::Literal {
        discovery::literal::Literal::new(
            peer::Config {
                http: peer::HttpConfig {
                    origin: format!("http://127.0.0.1:{}", open_port()).parse().unwrap(),
                    public_key: public_key_from_hex(
                        "13ccf4263cecbc30f50e6a8b9c8743943ddde62079580bc0b9019b05ba8fe924",
                    ),
                },
            },
            peer::Config {
                http: peer::HttpConfig {
                    origin: format!("http://127.0.0.1:{}", open_port()).parse().unwrap(),
                    public_key: public_key_from_hex(
                        "925bf98243cf70b729de1d75bf4fe6be98a986608331db63902b82a1691dc13b",
                    ),
                },
            },
            peer::Config {
                http: peer::HttpConfig {
                    origin: format!("http://127.0.0.1:{}", open_port()).parse().unwrap(),
                    public_key: public_key_from_hex(
                        "12c09881a1c7a92d1c70d9ea619d7ae0684b9cb45ecc207b98ef30ec2160a074",
                    ),
                },
            },
        )
    }

    fn gateway_config() -> GatewayConfig {
        GatewayConfig {
            send_buffer_config: SendBufferConfig {
                items_in_batch: 1,
                batch_count: 40,
            },
        }
    }

    async fn init_helper(role: Role, peer_discovery: &discovery::literal::Literal) -> HttpHelper {
        let gateway_conf = gateway_config();
        let helper = HttpHelper::new(role, peer_discovery, gateway_conf);
        helper.bind().await;
        helper
    }

    #[tokio::test]
    async fn prss_key_exchange() {
        logging::setup();

        let peer_discovery = peer_discovery();
        let h1 = init_helper(Role::H1, &peer_discovery).await;
        let h2 = init_helper(Role::H2, &peer_discovery).await;
        let h3 = init_helper(Role::H3, &peer_discovery).await;

        let gateway1 = h1.query(QueryId).unwrap();
        let gateway2 = h2.query(QueryId).unwrap();
        let gateway3 = h3.query(QueryId).unwrap();

        let step = Step::default();
        let mut rng1 = StdRng::from_entropy();
        let mut rng2 = StdRng::from_entropy();
        let mut rng3 = StdRng::from_entropy();

        let participant1 = h1.prss_endpoint(&gateway1, &step, &mut rng1);
        let participant2 = h2.prss_endpoint(&gateway2, &step, &mut rng2);
        let participant3 = h3.prss_endpoint(&gateway3, &step, &mut rng3);
        let (participant1, participant2, participant3) =
            tokio::try_join!(participant1, participant2, participant3).unwrap();

        let ctx1 = h1.context::<Fp31>(&gateway1, &participant1);
        let ctx2 = h2.context::<Fp31>(&gateway2, &participant2);
        let ctx3 = h3.context::<Fp31>(&gateway3, &participant3);

        let idx = 0u128;
        let (left1, right1) = ctx1.prss().generate_values(idx);
        let (left2, right2) = ctx2.prss().generate_values(idx);
        let (left3, right3) = ctx3.prss().generate_values(idx);

        assert_eq!(left1, right3);
        assert_eq!(right1, left2);
        assert_eq!(right2, left3);

        // recreate participants and ensure values are different
        let step = step.narrow("second_time");
        let participant1 = h1.prss_endpoint(&gateway1, &step, &mut rng1);
        let participant2 = h2.prss_endpoint(&gateway2, &step, &mut rng2);
        let participant3 = h3.prss_endpoint(&gateway3, &step, &mut rng3);
        let (participant1, participant2, participant3) =
            tokio::try_join!(participant1, participant2, participant3).unwrap();

        let ctx1 = h1.context::<Fp31>(&gateway1, &participant1);
        let ctx2 = h2.context::<Fp31>(&gateway2, &participant2);
        let ctx3 = h3.context::<Fp31>(&gateway3, &participant3);

        let idx = 0u128;
        let (second_left1, second_right1) = ctx1.prss().generate_values(idx);
        let (second_left2, second_right2) = ctx2.prss().generate_values(idx);
        let (second_left3, second_right3) = ctx3.prss().generate_values(idx);

        assert_eq!(second_left1, second_right3);
        assert_eq!(second_right1, second_left2);
        assert_eq!(second_right2, second_left3);

        // different from first instantiation
        assert_ne!(left1, second_left1);
        assert_ne!(right1, second_right1);
        assert_ne!(left2, second_left2);
        assert_ne!(right2, second_right2);
        assert_ne!(left3, second_left3);
        assert_ne!(right3, second_right3);
    }

    #[tokio::test]
    async fn basic_mul() {
        logging::setup();

        let peer_discovery = peer_discovery();
        let h1 = init_helper(Role::H1, &peer_discovery).await;
        let h2 = init_helper(Role::H2, &peer_discovery).await;
        let h3 = init_helper(Role::H3, &peer_discovery).await;

        let gateway1 = h1.query(QueryId).unwrap();
        let gateway2 = h2.query(QueryId).unwrap();
        let gateway3 = h3.query(QueryId).unwrap();

        let step = Step::default().narrow(&PrssExchangeStep);
        let mut rng1 = StdRng::from_entropy();
        let mut rng2 = StdRng::from_entropy();
        let mut rng3 = StdRng::from_entropy();

        let participant1 = h1.prss_endpoint(&gateway1, &step, &mut rng1);
        let participant2 = h2.prss_endpoint(&gateway2, &step, &mut rng2);
        let participant3 = h3.prss_endpoint(&gateway3, &step, &mut rng3);
        let (participant1, participant2, participant3) =
            tokio::try_join!(participant1, participant2, participant3).unwrap();

        let ctx1 = h1.context::<Fp31>(&gateway1, &participant1);
        let ctx2 = h2.context::<Fp31>(&gateway2, &participant2);
        let ctx3 = h3.context::<Fp31>(&gateway3, &participant3);

        let mut rand = StepRng::new(1, 1);

        let record_id = RecordId::from(0u32);
        let a = 5u128;
        let b = 6u128;

        let a_shared = Fp31::from(a).share_with(&mut rand);
        let b_shared = Fp31::from(b).share_with(&mut rand);

        let input = tokio::try_join!(
            ctx1.multiply(record_id, &a_shared[0], &b_shared[0]),
            ctx2.multiply(record_id, &a_shared[1], &b_shared[1]),
            ctx3.multiply(record_id, &a_shared[2], &b_shared[2])
        )
        .unwrap();
        let reconstructed = [input.0, input.1, input.2].reconstruct();
        assert_eq!(a * b, reconstructed.as_u128());
    }
}<|MERGE_RESOLUTION|>--- conflicted
+++ resolved
@@ -136,10 +136,6 @@
         helpers::SendBufferConfig,
         net::discovery,
         protocol::{basics::mul::SecureMul, context::Context, prss::SharedRandomness, RecordId},
-<<<<<<< HEAD
-        secret_sharing::IntoShares,
-=======
->>>>>>> ccdabe9f
         test_fixture::{logging, Reconstruct},
     };
     use rand::rngs::mock::StepRng;
