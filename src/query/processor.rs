--- conflicted
+++ resolved
@@ -19,6 +19,7 @@
 use std::collections::hash_map::Entry;
 use std::fmt::{Debug, Formatter};
 use tokio::sync::oneshot;
+use crate::helpers::TransportError;
 
 #[allow(dead_code)]
 #[pin_project]
@@ -44,7 +45,7 @@
     #[error(transparent)]
     State(#[from] StateError),
     #[error(transparent)]
-    Transport(#[from] transport::Error),
+    Transport(#[from] TransportError),
     #[error(transparent)]
     OneshotRecv(#[from] oneshot::error::RecvError),
 }
@@ -272,6 +273,7 @@
     use futures::pin_mut;
     use futures_util::future::poll_immediate;
     use std::sync::Arc;
+    use crate::helpers::TransportError;
 
     /// set up 3 query processors in active-passive mode. The first processor is returned and can be
     /// used to drive query workflow, while two others will be spawned in a tokio task and will
@@ -349,7 +351,7 @@
     async fn prepare_rejected() {
         let network = InMemoryNetwork::default();
         let transport = Arc::downgrade(&network.transports[0]);
-        let transport = FailingTransport::new(transport, |command| transport::Error::SendFailed {
+        let transport = FailingTransport::new(transport, |command| TransportError::SendFailed {
             command_name: Some(command.name()),
             query_id: command.query_id(),
             inner: "Transport failed".into(),
@@ -364,7 +366,7 @@
         assert!(matches!(
             processor.new_query(request).await,
             Err(NewQueryError::Transport(
-                transport::Error::SendFailed { .. }
+                TransportError::SendFailed { .. }
             ))
         ));
     }
@@ -452,47 +454,33 @@
             .unwrap()
         }
 
-<<<<<<< HEAD
         async fn start_query(
             network: &InMemoryNetwork,
             config: QueryConfig,
-        ) -> (PrepareQuery, [Processor<Weak<InMemoryTransport>>; 3]) {
+        ) -> (QueryId, [Processor<Weak<InMemoryTransport>>; 3]) {
             // Helper 1 initiates the query, 2 and 3 must confirm
             let (tx, rx) = oneshot::channel();
             let mut processors = make_three(network).await;
-            let r = {
-=======
-        #[tokio::test(flavor = "multi_thread", worker_threads = 2)]
-        pub async fn happy_case() {
-            const SZ: usize = Replicated::<Fp31>::SIZE_IN_BYTES;
-            let network = InMemoryNetwork::default();
-            let mut processors = make_three(&network).await;
-
-            // Helper 1 initiates the query, 2 and 3 must confirm
-            let (tx, rx) = oneshot::channel();
             let query_id = {
->>>>>>> 3aa3fbb9
                 network.transports[0]
                     .deliver(QueryCommand::Create(config, tx))
                     .await;
 
-                let mut handles = Vec::with_capacity(processors.len());
                 for processor in &mut processors {
-                    handles.push(processor.handle_next());
-                }
-                join_all(handles).await;
+                    processor.handle_next().await;
+                }
 
                 rx.await.unwrap()
             };
 
-            (r, processors)
+            (query_id, processors)
         }
 
         #[tokio::test]
         async fn test_multiply() {
             const SZ: usize = Replicated::<Fp31>::SIZE_IN_BYTES;
             let network = InMemoryNetwork::default();
-            let (r, mut processors) = start_query(
+            let (query_id, mut processors) = start_query(
                 &network,
                 QueryConfig {
                     field_type: FieldType::Fp31,
@@ -500,7 +488,6 @@
                 },
             )
             .await;
-
             let a = Fp31::from(4u128);
             let b = Fp31::from(5u128);
 
@@ -553,7 +540,7 @@
             const SZ: usize = Replicated::<Fp31>::SIZE_IN_BYTES;
             type SimpleTestCase = Simple<Fp31>;
             let network = InMemoryNetwork::default();
-            let (r, mut processors) = start_query(
+            let (query_id, mut processors) = start_query(
                 &network,
                 QueryConfig {
                     field_type: FieldType::Fp31,
@@ -581,22 +568,25 @@
                         })
                         .collect::<Vec<_>>();
 
-                    Box::pin(stream::iter(std::iter::once(data)))
+                    Box::pin(stream::iter(std::iter::once(Ok(data))))
                 })
                 .collect::<Vec<_>>();
 
             for (i, input) in helper_shares.into_iter().enumerate() {
+                let (tx, rx) = oneshot::channel();
                 network.transports[i]
                     .deliver(QueryCommand::Input(QueryInput {
-                        query_id: r.query_id,
+                        query_id,
+                        field_type: FieldType::Fp31,
                         input_stream: input,
-                    }))
+                    }, tx))
                     .await;
                 processors[i].handle_next().await;
+                rx.await.unwrap();
             }
 
             let result: [_; 3] = join_all(processors.map(|mut processor| async move {
-                let r = processor.complete(r.query_id).await.unwrap().into_bytes();
+                let r = processor.complete(query_id).await.unwrap().into_bytes();
                 AggregateCreditOutputRow::<Fp31>::from_byte_slice(&r).collect::<Vec<_>>()
             }))
             .await
