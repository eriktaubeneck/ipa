use crate::{
    error::Error,
    ff::{FieldType, Fp32BitPrime, GaloisField, PrimeField, Serializable},
    helpers::{query::IpaQueryConfig, ByteArrStream},
    protocol::{
        attribution::input::MCAggregateCreditOutputRow,
        context::{MaliciousContext, SemiHonestContext},
        ipa::{ipa, IPAInputRow},
        BreakdownKey, MatchKey,
    },
    query::ProtocolResult,
    secret_sharing::replicated::{malicious, semi_honest::AdditiveShare},
};
use futures_util::StreamExt;
use std::future::Future;
use typenum::Unsigned;

pub struct Runner(pub IpaQueryConfig);

impl Runner {
    pub async fn run(
        &self,
        ctx: SemiHonestContext<'_>,
        field: FieldType,
        input: ByteArrStream,
    ) -> Box<dyn ProtocolResult> {
        match field {
            #[cfg(any(test, feature = "weak-field"))]
            FieldType::Fp31 => Box::new(
                self.run_internal::<crate::ff::Fp31, MatchKey, BreakdownKey>(ctx, input)
                    .await
                    .expect("IPA query failed"),
            ),
            FieldType::Fp32BitPrime => Box::new(
                self.run_internal::<Fp32BitPrime, MatchKey, BreakdownKey>(ctx, input)
                    .await
                    .expect("IPA query failed"),
            ),
        }
    }

    // This is intentionally made not async because it does not capture `self`.
    fn run_internal<'a, F: PrimeField, MK: GaloisField, BK: GaloisField>(
        &self,
        ctx: SemiHonestContext<'a>,
        input: ByteArrStream,
    ) -> impl Future<
        Output = std::result::Result<
            Vec<MCAggregateCreditOutputRow<F, AdditiveShare<F>, BK>>,
            Error,
        >,
    > + 'a
    where
        IPAInputRow<F, MK, BK>: Serializable,
        AdditiveShare<F>: Serializable,
    {
        let config = self.0;
        async move {
            let mut input = input.align(<IPAInputRow<F, MK, BK> as Serializable>::Size::USIZE);
            let mut input_vec = Vec::new();
            while let Some(data) = input.next().await {
                input_vec.extend(IPAInputRow::<F, MK, BK>::from_byte_slice(&data.unwrap()));
            }

            ipa(ctx, input_vec.as_slice(), config).await
        }
    }

    pub async fn malicious_run(
        &self,
        ctx: MaliciousContext<'_>,
        field: FieldType,
        input: ByteArrStream,
    ) -> Box<dyn ProtocolResult> {
        match field {
            #[cfg(any(test, feature = "weak-field"))]
            FieldType::Fp31 => Box::new(
                self.malicious_run_internal::<crate::ff::Fp31, MatchKey, BreakdownKey>(ctx, input)
                    .await
                    .expect("IPA query failed"),
            ),
            FieldType::Fp32BitPrime => Box::new(
                self.malicious_run_internal::<Fp32BitPrime, MatchKey, BreakdownKey>(ctx, input)
                    .await
                    .expect("IPA query failed"),
            ),
        }
    }

    // This is intentionally made not async because it does not capture `self`.
    fn malicious_run_internal<
        'a,
        F: PrimeField + crate::secret_sharing::replicated::malicious::ExtendableField,
        MK: GaloisField,
        BK: GaloisField,
    >(
        &self,
        ctx: MaliciousContext<'a>,
        input: ByteArrStream,
    ) -> impl Future<
        Output = std::result::Result<
            Vec<MCAggregateCreditOutputRow<F, AdditiveShare<F>, BK>>,
            Error,
        >,
    > + 'a
    where
        IPAInputRow<F, MK, BK>: Serializable,
        AdditiveShare<F>: Serializable,
        malicious::AdditiveShare<F>: Serializable,
    {
        let config = self.0;
        async move {
            let mut input = input.align(<IPAInputRow<F, MK, BK> as Serializable>::Size::USIZE);
            let mut input_vec = Vec::new();
            while let Some(data) = input.next().await {
                input_vec.extend(IPAInputRow::<F, MK, BK>::from_byte_slice(&data.unwrap()));
            }

            ipa(ctx, input_vec.as_slice(), config).await
        }
    }
}

<<<<<<< HEAD
#[cfg(all(
    any(test, feature = "weak-field"),
    not(feature = "shuttle"),
    feature = "in-memory-infra",
))]
=======
/// no dependency on `weak-field` feature because it is enabled in tests by default
#[cfg(all(test, not(feature = "shuttle"), feature = "in-memory-infra",))]
>>>>>>> 83be5453
mod tests {
    use super::*;
    use crate::{
        ff::{Field, Fp31},
        ipa_test_input,
        secret_sharing::IntoShares,
        test_fixture::{input::GenericReportTestInput, join3v, Reconstruct, TestWorld},
    };
    use generic_array::GenericArray;
    use typenum::Unsigned;

    #[tokio::test]
    async fn ipa() {
        const EXPECTED: &[[u128; 2]] = &[[0, 0], [1, 2], [2, 3]];

        let records: Vec<GenericReportTestInput<Fp31, MatchKey, BreakdownKey>> = ipa_test_input!(
            [
                { timestamp: 0, match_key: 12345, is_trigger_report: 0, breakdown_key: 1, trigger_value: 0 },
                { timestamp: 0, match_key: 12345, is_trigger_report: 0, breakdown_key: 2, trigger_value: 0 },
                { timestamp: 0, match_key: 68362, is_trigger_report: 0, breakdown_key: 1, trigger_value: 0 },
                { timestamp: 0, match_key: 12345, is_trigger_report: 1, breakdown_key: 0, trigger_value: 5 },
                { timestamp: 0, match_key: 68362, is_trigger_report: 1, breakdown_key: 0, trigger_value: 2 },
            ];
            (Fp31, MatchKey, BreakdownKey)
        );
        let records = records
            .share()
            // TODO: a trait would be useful here to convert IntoShares<T> to IntoShares<Vec<u8>>
            .map(|shares| {
                shares
                    .into_iter()
                    .flat_map(|share: IPAInputRow<Fp31, MatchKey, BreakdownKey>| {
                        let mut buf = [0u8; <IPAInputRow<
                            Fp31,
                            MatchKey,
                            BreakdownKey,
                        > as Serializable>::Size::USIZE];
                        share.serialize(GenericArray::from_mut_slice(&mut buf));

                        buf
                    })
                    .collect::<Vec<_>>()
            });

        let world = TestWorld::default();
        let contexts = world.contexts();
        let results = join3v(records.into_iter().zip(contexts).map(|(shares, ctx)| {
            let query_config = IpaQueryConfig {
                num_multi_bits: 3,
                per_user_credit_cap: 3,
                attribution_window_seconds: None,
                max_breakdown_key: 3,
            };
            let input = ByteArrStream::from(shares);
            Runner(query_config).run_internal::<Fp31, MatchKey, BreakdownKey>(ctx, input)
        }))
        .await;

        let results: Vec<GenericReportTestInput<Fp31, MatchKey, BreakdownKey>> =
            results.reconstruct();
        for (i, expected) in EXPECTED.iter().enumerate() {
            assert_eq!(
                *expected,
                [
                    results[i].breakdown_key.as_u128(),
                    results[i].trigger_value.as_u128()
                ]
            );
        }
    }

    #[tokio::test]
    async fn malicious_ipa() {
        const EXPECTED: &[[u128; 2]] = &[[0, 0], [1, 2], [2, 3]];

        let records: Vec<GenericReportTestInput<Fp31, MatchKey, BreakdownKey>> = ipa_test_input!(
            [
                { timestamp: 0, match_key: 12345, is_trigger_report: 0, breakdown_key: 1, trigger_value: 0 },
                { timestamp: 0, match_key: 12345, is_trigger_report: 0, breakdown_key: 2, trigger_value: 0 },
                { timestamp: 0, match_key: 68362, is_trigger_report: 0, breakdown_key: 1, trigger_value: 0 },
                { timestamp: 0, match_key: 12345, is_trigger_report: 1, breakdown_key: 0, trigger_value: 5 },
                { timestamp: 0, match_key: 68362, is_trigger_report: 1, breakdown_key: 0, trigger_value: 2 },
            ];
            (Fp31, MatchKey, BreakdownKey)
        );
        let records = records
            .share()
            // TODO: a trait would be useful here to convert IntoShares<T> to IntoShares<Vec<u8>>
            .map(|shares| {
                shares
                    .into_iter()
                    .flat_map(|share: IPAInputRow<Fp31, MatchKey, BreakdownKey>| {
                        let mut buf = [0u8; <IPAInputRow<
                            Fp31,
                            MatchKey,
                            BreakdownKey,
                        > as Serializable>::Size::USIZE];
                        share.serialize(GenericArray::from_mut_slice(&mut buf));

                        buf
                    })
                    .collect::<Vec<_>>()
            });

        let world = TestWorld::default();
        let contexts = world.malicious_contexts();
        let results = join3v(records.into_iter().zip(contexts).map(|(shares, ctx)| {
            let query_config = IpaQueryConfig {
                num_multi_bits: 3,
                per_user_credit_cap: 3,
                attribution_window_seconds: None,
                max_breakdown_key: 3,
            };
            let input = ByteArrStream::from(shares);
            Runner(query_config).malicious_run_internal::<Fp31, MatchKey, BreakdownKey>(ctx, input)
        }))
        .await;

        let results: Vec<GenericReportTestInput<Fp31, MatchKey, BreakdownKey>> =
            results.reconstruct();
        for (i, expected) in EXPECTED.iter().enumerate() {
            assert_eq!(
                *expected,
                [
                    results[i].breakdown_key.as_u128(),
                    results[i].trigger_value.as_u128()
                ]
            );
        }
    }
}<|MERGE_RESOLUTION|>--- conflicted
+++ resolved
@@ -121,16 +121,8 @@
     }
 }
 
-<<<<<<< HEAD
-#[cfg(all(
-    any(test, feature = "weak-field"),
-    not(feature = "shuttle"),
-    feature = "in-memory-infra",
-))]
-=======
 /// no dependency on `weak-field` feature because it is enabled in tests by default
 #[cfg(all(test, not(feature = "shuttle"), feature = "in-memory-infra",))]
->>>>>>> 83be5453
 mod tests {
     use super::*;
     use crate::{
