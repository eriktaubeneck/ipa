[package]
name = "ipa"
version = "0.1.0"
rust-version = "1.64.0"
edition = "2021"

[features]
# by default remove all TRACE, DEBUG spans from release builds
default = ["web-app", "in-memory-infra", "tracing/max_level_trace", "tracing/release_max_level_info"]
cli = ["comfy-table", "clap"]
enable-serde = ["serde", "serde_json"]
protocol-perf-testing = ["no-prss"]
no-prss = []
disable-metrics = []
# TODO move web-app to a separate crate. It adds a lot of build time to people who mostly write protocols
# TODO Consider moving out benches as well
<<<<<<< HEAD
web-app = ["axum", "axum-server", "base64", "clap", "comfy-table", "enable-serde", "hyper", "hyper-tls", "rcgen", "rustls-pemfile", "sec1", "time", "tokio-rustls", "toml", "tower", "tower-http"]
=======
web-app = [
    "axum", "axum-server", "base64", "clap", "comfy-table", "enable-serde", "hyper", "hyper-rustls",
    "rcgen", "rustls-pemfile", "time", "tokio-rustls", "toml", "tower", "tower-http",
]
>>>>>>> 825001fe
# The test-http and test-fixture features are mutually incompatible, and the
# code doesn't support building tests without test-fixture. So if you want to
# run the tests enabled by test-http, you unfortunately need to do something
# like `s/cfg(any(test,/cfg(any(never, test/`.
test-http = []
test-fixture = ["enable-serde", "weak-field"]
shuttle = ["shuttle-crate", "test-fixture"]
debug-trace = ["tracing/max_level_trace", "tracing/release_max_level_debug"]
# TODO: we may want to use in-memory-bench and real-world-bench some time after
enable-benches = ["cli", "in-memory-infra", "test-fixture", "criterion", "iai"]
# The following two features are mutually exclusive. In-memory should be enabled by default as the vast majority
# of unit tests use it. Real world infra uses HTTP implementation and is suitable for integration/e2e tests
in-memory-infra = []
real-world-infra = []
dhat-heap = ["cli", "test-fixture"]
# Enable this feature to enable our colossally weak Fp31.
weak-field = []
step-trace = []

[dependencies]
aes = "0.8"
async-trait = "0.1.68"
axum = { version = "0.5.17", optional = true, features = ["http2"] }
axum-server = { version = "0.5.1", optional = true, features = ["rustls", "rustls-pemfile", "tls-rustls"] }
base64 = { version = "0.21.2", optional = true }
bitvec = "1.0"
bytes = "1.4"
clap = { version = "4.0", optional = true, features = ["derive"] }
comfy-table = { version = "7.0", optional = true }
config = "0.13.2"
criterion = { version = "0.5.1", optional = true, default-features = false, features = ["async_tokio", "plotters", "html_reports"] }
dashmap = "5.4"
dhat = "0.3.2"
embed-doc-image = "0.1.4"
futures = "0.3.28"
futures-util = "0.3.28"
generic-array = "0.14.7"
hex = { version = "0.4", features = ["serde"] }
hkdf = "0.12.3"
hpke = { version = "0.10.0", default-features = false, features = ["std", "x25519-dalek"] }
hyper = { version = "0.14.26", optional = true, features = ["client", "h2", "stream"] }
hyper-rustls = { version = "0.24.0", optional = true, features = ["http2"] }
iai = { version = "0.1.1", optional = true }
metrics = "0.21.0"
metrics-tracing-context = "0.14.0"
metrics-util = { version = "0.15.0" }
once_cell = "1.18"
pin-project = "1.0"
rand = "0.8"
rand_core = "0.6"
rcgen = { version = "0.10", optional = true }
rustls-pemfile = { version = "1", optional = true }
# TODO consider using zerocopy or serde_bytes or in-house serialization
serde = { version = "1.0", optional = true, features = ["derive"] }
serde_json = { version = "1.0", optional = true }
sha2 = "0.10.6"
shuttle-crate = { package = "shuttle", version = "0.6.1", optional = true }
thiserror = "1.0"
time = { version = "0.3", optional = true }
tinyvec = "1.6"
tokio = { version = "1.28", features = ["rt", "rt-multi-thread", "macros"] }
tokio-rustls = { version = "0.24.0", optional = true }
tokio-stream = "0.1.14"
tokio-util = "0.7.8"
toml = { version = "0.7", optional = true }
tower = { version = "0.4.13", optional = true }
tower-http = { version = "0.4.0", optional = true, features = ["trace"] }
tracing = "0.1.37"
tracing-subscriber = { version = "0.3.17", features = ["env-filter"] }
typenum = "1.16"
# hpke is pinned to it
x25519-dalek = "2.0.0-pre.0"

[target.'cfg(not(target_env = "msvc"))'.dependencies]
tikv-jemallocator = "0.5.0"

[build-dependencies]
cfg_aliases = "0.1.1"

[dev-dependencies]
command-fds = "0.2.2"
hex = "0.4"
permutation = "0.4.1"
proptest = "1.0.0"
tempfile = "3"
tokio-rustls = { version = "0.24.0", features = ["dangerous_configuration"] }

[profile.release]
incremental = true
lto = "thin"

[profile.bench]
debug-assertions = true

[profile.bench-dhat]
inherits = "bench"
debug-assertions = false
incremental = true
lto = "thin"
debug = 1

[lib]
name = "ipa"
path = "src/lib.rs"
bench = false

[[bin]]
name = "helper"
required-features = ["web-app", "real-world-infra"]
bench = false

[[bin]]
name = "ipa_bench"
path = "src/bin/ipa_bench/ipa_bench.rs"
required-features = ["cli", "enable-serde"]
bench = false

[[bin]]
name = "test_mpc"
required-features = ["cli", "test-fixture", "web-app", "weak-field"]
bench = false

[[bench]]
name = "criterion_arithmetic"
path = "benches/ct/arithmetic_circuit.rs"
harness = false
required-features = ["enable-benches"]

[[bench]]
name = "iai_arithmetic"
path = "benches/iai/arithmetic_circuit.rs"
harness = false
required-features = ["enable-benches"]

[[bench]]
name = "oneshot_arithmetic"
path = "benches/oneshot/arithmetic_circuit.rs"
harness = false
required-features = ["enable-benches"]

[[bench]]
name = "oneshot_sort"
path = "benches/oneshot/sort.rs"
harness = false
required-features = ["enable-benches"]

[[bench]]
name = "oneshot_ipa"
path = "benches/oneshot/ipa.rs"
harness = false
required-features = ["enable-benches"]

[[test]]
name = "helper_networks"
required-features = ["cli", "web-app", "real-world-infra", "test-fixture"]<|MERGE_RESOLUTION|>--- conflicted
+++ resolved
@@ -14,14 +14,7 @@
 disable-metrics = []
 # TODO move web-app to a separate crate. It adds a lot of build time to people who mostly write protocols
 # TODO Consider moving out benches as well
-<<<<<<< HEAD
-web-app = ["axum", "axum-server", "base64", "clap", "comfy-table", "enable-serde", "hyper", "hyper-tls", "rcgen", "rustls-pemfile", "sec1", "time", "tokio-rustls", "toml", "tower", "tower-http"]
-=======
-web-app = [
-    "axum", "axum-server", "base64", "clap", "comfy-table", "enable-serde", "hyper", "hyper-rustls",
-    "rcgen", "rustls-pemfile", "time", "tokio-rustls", "toml", "tower", "tower-http",
-]
->>>>>>> 825001fe
+web-app = ["axum", "axum-server", "base64", "clap", "comfy-table", "enable-serde", "hyper", "hyper-rustls", "rcgen", "rustls-pemfile", "time", "tokio-rustls", "toml", "tower", "tower-http"]
 # The test-http and test-fixture features are mutually incompatible, and the
 # code doesn't support building tests without test-fixture. So if you want to
 # run the tests enabled by test-http, you unfortunately need to do something
